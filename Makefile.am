--- conflicted
+++ resolved
@@ -6,407 +6,4 @@
 #
 # Process this file with automake(1) to produce file Makefile.in
 
-<<<<<<< HEAD
-dist_bin_SCRIPTS	= provision.py remove.py destroy.py
-=======
-LDMHOME				= @LDMHOME@
-LOGS_DIR			= @LOGS_DIR@
-QUEUE_DIR			= @QUEUE_DIR@
-LOG_LDM				= @LOG_LDM@
-SYSLOG_CONF			= @SYSLOG_CONF@
-LDM_LOGFILE			= @LDM_LOGFILE@
-SUDO				= @SUDO@
-SU				= @SU@
-PQ_SUBDIR			= @PQ_SUBDIR@
-
-# Keep the value of LDMHOME consonant with that in `CI-commit.sh`.
-# "--with-multicast" is conditional because Spock's g++ is 4.6.3 and doesn't
-# support the C++11 standard (in particular, `std::this_thread::sleep_for()`),
-# which is used by `mcast_lib/fmtp/FMTPV3/RateShaper/RateShaper.cpp`.
-AM_DISTCHECK_CONFIGURE_FLAGS	= --enable-debug \
-                                  --disable-root-actions \
-				  --with-noaaport \
-				  --with-retrans \
-				  --with-ingester \
-				  --with-gribinsert \
-				  --with-delayQueue \
-				  LDMHOME=`cd ../_inst && pwd`
-if WANT_MULTICAST
-AM_DISTCHECK_CONFIGURE_FLAGS	+= --with-multicast
-endif
-# This works and doesn't result in `redefined` warnings but does rely
-# inappropriately on `../_inst` being the `make distcheck` installation
-# directory.
-#				  LDMHOME=`cd ../_inst && pwd`
-# This works though it does result in LDMHOME being redefined because it's used
-# in `-D` compilation flags and is also in `config.h`
-#				  LDMHOME='$$''(prefix)'
-# This results in '$$prefix'
-#				  LDMHOME='$$$$prefix'
-# This results in '$refix'
-#				  LDMHOME='$$$prefix'
-
-# Order is important in the following because of compile and link dependencies
-# amongst the subdirectories.
-SUBDIRS		= rpc log protocol pqinglib
-if WANT_FAUX_PQ
-    SUBDIRS	+= fauxPq
-else
-    SUBDIRS	+= pq
-endif
-SUBDIRS		+= registry misc protocol2
-if WANT_NOAAPORT
-    SUBDIRS	+= grib2 gempak
-else
-if WANT_GRIBINSERT
-    SUBDIRS	+= grib2 gempak
-endif
-endif
-if WANT_MULTICAST
-    SUBDIRS	+= mcast_lib
-endif
-if WANT_RETRANS
-    SUBDIRS	+= noaaport/retrans
-endif
-SUBDIRS 	+= lib
-if WANT_NOAAPORT
-    SUBDIRS	+= noaaport
-endif
-if WANT_INGESTER
-    SUBDIRS	+= fileIngest
-endif
-SUBDIRS 	+= regutil \
-                   feedme \
-                   hupsyslog \
-                   ldmd \
-                   ldmping \
-                   ldmsend \
-                   notifyme \
-                   pqact \
-                   pqcat \
-                   pqcheck \
-                   pqcopy \
-                   pqcreate \
-                   pqexpire \
-                   pqing \
-                   pqinsert \
-                   pqmon \
-                   pqsend \
-                   pqsurf \
-                   pqutil \
-                   regex \
-                   rtstats \
-                   scour \
-                   scripts \
-                   uldbutil \
-                   ulogger
-if WANT_DELAYQUEUE
-    SUBDIRS	+= delayQueue
-endif
-if WANT_GRIBINSERT
-    SUBDIRS	+= gribinsert
-endif
-if WANT_MULTICAST
-    SUBDIRS	+= mldm_sender
-endif
-SUBDIRS		+= html test
-
-nobase_include_HEADERS		= \
-    rpc/rpc.h \
-    rpc/types.h \
-    rpc/xdr.h \
-    rpc/auth.h \
-    rpc/clnt.h \
-    rpc/rpc_msg.h \
-    rpc/auth_unix.h \
-    rpc/svc.h \
-    rpc/svc_auth.h \
-    rpc/pmap_clnt.h \
-    rpc/pmap_prot.h
-    
-LDM_ICON_FILE		= ldm-50x50.xpm
-
-EXTRA_DIST = \
-    $(LDM_ICON_FILE) \
-    CHANGE_LOG \
-    COPYRIGHT \
-    extractDecls \
-    README
-
-dist_bin_SCRIPTS	= \
-    ensureLdmhomeLinks \
-    ensureVar \
-    ensureSyslogEntry \
-    ensureRpcEntry \
-    ensureServicesEntry \
-    rpmUserActions
-
-dist_doc_DATA		= CHANGE_LOG COPYRIGHT README
-
-distName = $(PACKAGE)-$(VERSION)
-distArchive = $(distName).tar.gz
-distuninstallcheck_listfiles = find . -type f -print | egrep -v './etc/|./var/'
-LAST_VERSION	= $$(git tag -l v\* | sort -t . -k 1.2n,1 -k 2n,2 -k 3n,3 -k 4n,4 | tail -1)
-ACLOCAL_AMFLAGS = -I m4
-
-all:
-
-multicast-check:
-	cd mcast_lib && $(MAKE) check
-	cd mldm_sender && $(MAKE) check
-
-install-data-hook:	ensure-ldmhome-links ensure-var
-if INCLUDE_ROOT_ACTIONS
-	@echo
-	@echo "\
-The next step will perform those installation actions that must be executed \
-by the superuser. \
-If this step doesn't work (for example, if you don't enter \
-root's password), then the superuser will have to manually execute the \
-command \"$(MAKE) root-actions\"." \
-	| fmt >/dev/tty
-	@echo >/dev/tty
-if HAVE_SUDO
-	$(SUDO) $(MAKE) $(AM_MAKEFLAGS) root-actions 2>/dev/tty
-else
-if HAVE_SU
-	@printf "Enter root's password (or don't): " >/dev/tty
-	@$(SU) root -c 'PATH='$$PATH' $(MAKE) $(AM_MAKEFLAGS) root-actions' \
-	    </dev/tty 2>/dev/tty
-	@echo >/dev/tty
-endif
-endif
-else
-	@echo
-	@echo "\
-NOTE: The command \"$(MAKE) root-actions\" will have to be executed by the \
-superuser in order to complete the installation process." \
-	| fmt
-	@echo
-endif
-
-ensure-ldmhome-links:
-	$(srcdir)/ensureLdmhomeLinks $(DESTDIR)$(LDMHOME) $(distName)
-
-ensure-var:	$(DESTDIR)$(localstatedir)
-	$(srcdir)/ensureVar $(DESTDIR)$(LDMHOME) $(DESTDIR)$(localstatedir)
-
-$(DESTDIR)$(localstatedir):
-	$(MKDIR_P) $@
-
-ROOT_ACTIONS	= install_setuids ensure-rpc-entry ensure-services-entry
-if WANT_ULOG
-ROOT_ACTIONS	+= ensure-syslog-entry 
-endif
-root-actions:	$(ROOT_ACTIONS)
-
-# NB: chmod(1) must follow chown(1); otherwise, the setuid bit is disabled
-install_setuids:
-	chown root $(DESTDIR)$(bindir)/ldmd
-	chmod 4754 $(DESTDIR)$(bindir)/ldmd
-	chown root $(DESTDIR)$(bindir)/hupsyslog
-	chmod 4754 $(DESTDIR)$(bindir)/hupsyslog
-	-if test -f $(DESTDIR)$(bindir)/noaaportIngester; then \
-	    chown root $(DESTDIR)$(bindir)/noaaportIngester; \
-	    chmod 4754 $(DESTDIR)$(bindir)/noaaportIngester; \
-	fi
-	-if test -f $(DESTDIR)$(bindir)/fileIngester; then \
-	    chown root $(DESTDIR)$(bindir)/fileIngester; \
-	    chmod 4754 $(DESTDIR)$(bindir)/fileIngester; \
-	fi
-	-if test -f $(DESTDIR)$(bindir)/dvbs_multicast; then \
-	    chown root $(DESTDIR)$(bindir)/dvbs_multicast; \
-	    chmod 4754 $(DESTDIR)$(bindir)/dvbs_multicast; \
-	fi
-	@if ls -l $(DESTDIR)$(bindir)/ldmd | grep root >/dev/null && \
-	    ls -l $(DESTDIR)$(bindir)/ldmd | grep rws >/dev/null && \
-	    ls -l $(DESTDIR)$(bindir)/hupsyslog | grep root >/dev/null && \
-	    ls -l $(DESTDIR)$(bindir)/hupsyslog | grep rws >/dev/null; \
-	then \
-	    : true; \
-	else \
-	    echo; \
-	    echo " \
-ERROR: One or more of the following programs in the \"bin/\" installation \
-directory is not owned by \"root\" or does not have the setuid bit enabled: \
-ldmd, hupsyslog, noaaportIngester, fileIngester, dvbs_multicast. The superuser \
-will have to set these attributes manually."; \
-	    echo; \
-	    exit 1; \
-	fi
-
-ensure-syslog-entry:
-	$(srcdir)/ensureSyslogEntry $(LOG_LDM) $(SYSLOG_CONF) $(LDM_LOGFILE)
-
-ensure-rpc-entry:
-	$(srcdir)/ensureRpcEntry
-
-ensure-services-entry:
-	$(srcdir)/ensureServicesEntry
-
-install-exec-hook:
-	chmod g-w,o-w $(DESTDIR)$(bindir)
-
-install-data-hook:		$(DESTDIR)$(mandir)/$(WHATIS)
-$(DESTDIR)$(mandir)/$(WHATIS):	$(DESTDIR)$(mandir)
-	@if test "$(MAKEWHATIS_CMD)"; then \
-	    touch $@; \
-	    eval $(MAKEWHATIS_CMD) || \
-		echo 1>&2 "Couldn't build manual-page database"; \
-	fi
-
-FTPHOST		= www.unidata.ucar.edu
-FTPDIR		= /web/ftp/pub/$(PACKAGE)
-DOWNLOADHOST	= www.unidata.ucar.edu
-DOWNLOADDIR	= /web/content/downloads/$(PACKAGE)
-WEBHOST		= www.unidata.ucar.edu
-WEB_DESTDIR	= /web/content/software/ldm/$(PACKAGE)-$(VERSION)
-
-$(FTPDIR):
-	mkdir -p $@
-
-remote-checks:	dist
-	cd test && $(MAKE) $(AM_MAKEFLAGS) $@
-
-timestamp:
-	awk 'NR == 1 {\
-		print $$1, "	'"`date --rfc-3339=seconds`"'";\
-		next;\
-	    }\
-	    {print}' CHANGE_LOG >CHANGE_LOG.tmp
-	mv CHANGE_LOG.tmp CHANGE_LOG
-
-dist:		configure
-
-commit-check:	Makefile
-	if git status --untracked-files | grep -Fq 'nothing to commit'; \
-	then \
-	    : true; \
-	else \
-	    echo 1>&2 'Package needs "git commit --untracked-files"'; \
-	    exit 1; \
-	fi
-
-commitAndTag:
-	git commit --all --message="v$(VERSION)"
-	git tag --force "v$(VERSION)"
-
-tag:
-	git tag --force v$(VERSION)
-
-# Make this instead of "available" when the package won't be released to the
-# public
-release:
-	test -z "`git status --porcelain`" || (echo Commit changes first!; exit 1)
-	sed -n '1,/^%changelog/p' ldm.spec.in ldm.spec.in >ldm.spec.in.tmp
-	echo >>ldm.spec.in.tmp
-	newVersion=`awk '{print $$1; exit}' CHANGE_LOG`; \
-	echo $$newVersion | egrep '^[0-9]+(\.[0-9]+)*$$' >/dev/null || exit 1; \
-	echo "* `date '+%a %b %e %Y'` Steve Emmerson" \
-	    "<support-ldm@unidata.ucar.edu> $$newVersion" >>ldm.spec.in.tmp; \
-	echo "- PUT SUMMARY HERE" >>ldm.spec.in.tmp; \
-	sed '1,/^%changelog/d' ldm.spec.in >>ldm.spec.in.tmp; \
-	vi "+/PUT SUMMARY HERE/" ldm.spec.in.tmp; \
-	mv ldm.spec.in.tmp ldm.spec.in;
-#	$(MAKE) rpm
-
-RPM_BUILDDIR	= $$HOME/rpmbuild
-#
-# Create binary RPM files in this directory
-rpm:		dist ldm.spec
-	mkdir -p $(RPM_BUILDDIR)/SOURCES
-	cp -p $(distArchive) $(LDM_ICON_FILE) $(RPM_BUILDDIR)/SOURCES 
-	mkdir -p $(RPM_BUILDDIR)/SPECS
-	cp ldm.spec $(RPM_BUILDDIR)/SPECS
-	rpmbuild -bb $(RPM_BUILDDIR)/SPECS/ldm.spec
-	mv $(RPM_BUILDDIR)/RPMS/`uname -m`/$(PACKAGE)*-$(VERSION)-*.rpm .
-
-rpmlint:
-	rpmlint $(RPM_BUILDDIR)/SPECS/ldm.spec \
-	    $(RPM_BUILDDIR)/RPMS/x86_64/$(distName)*.rpm | egrep -v \
-	    'invalid-license|explicit-lib-dependency|devel-dependency|hardcoded-library-path|configure-without-libdir-spec|spelling-error|postin-without-ldconfig|no-documentation|use-of-home-in-%post|dangerous-command-in-%post mv|library-without-ldconfig-postun|dangling-relative-symlink|non-standard-executable-perm|non-etc-or-var-file-marked-as-conffile|unstripped-binary-or-object|manpage-not-compressed|non-standard-uid|dir-or-file-in-usr-local|devel-file-in-non-devel-package|setuid-binary|script-without-shebang'
-
-ftp-actual:		dist $(FTPDIR) # rpm
-	scp $(distArchive) $(FTPHOST):$(FTPDIR)
-	ssh $(FTPHOST) chmod u+rw,g+rw,o=r $(FTPDIR)/$(distArchive)
-	ssh $(FTPHOST) rm -f $(FTPDIR)/$(PACKAGE).tar.gz
-	ssh $(FTPHOST) $(LN_S) $(distArchive) $(FTPDIR)/$(PACKAGE).tar.gz
-#	cp -p $(PACKAGE)*-$(VERSION)-*.rpm $(FTPDIR)
-#	chmod u+rw,g+rw,o=r $(FTPDIR)/$(PACKAGE)*-$(VERSION)-*.rpm 
-
-download_update:
-	previous=`ssh $(DOWNLOADHOST) sed -n 's/.*"%current%" value="\(.*\)".*/\1/p' \
-		 $(DOWNLOADDIR)/toc.xml`; \
-	if test "$$previous" != "$(VERSION)"; then \
-	    ssh $(DOWNLOADHOST) sed \
-                    -e 's/"%current%" value=".*"/"%current%" value="$(VERSION)"/' \
-                    -e 's/"%previous%" value=".*"/"%previous%" value="'$$previous'"/' \
-                    $(DOWNLOADDIR)/toc.xml >toc.xml.new; \
-	    ssh $(DOWNLOADHOST) cp $(DOWNLOADDIR)/toc.xml $(DOWNLOADDIR)/toc.xml.old; \
-	    ssh $(DOWNLOADHOST) mv -f toc.xml.new $(DOWNLOADDIR)/toc.xml; \
-	fi
-
-ftp:			release
-	$(MAKE) ftp-actual download_update
-
-beta:
-	$(MAKE) ftp FTPDIR=$(FTPDIR)/beta
-	cd html && $(MAKE) web-update
-
-alpha:
-	$(MAKE) ftp FTPDIR=/web/content/staff/steve/ldm
-	cd html && $(MAKE) alpha ALPHADIR=/web/content/staff/steve/ldm
-
-web-update:
-	cd html && $(MAKE) web-update WEBHOST=$(WEBHOST)
-	cd noaaport && $(MAKE) web-update WEBHOST=$(WEBHOST)
-
-# Make this instead of "release" when the package will be released to the
-# public
-available:	ftp web-update
-
-
-publish:
-	bash delivery/publish $(FTPHOST) $(distArchive)
-
-pull-%:
-	git fetch $*
-# The following command uses the wrong subdirectory
-#	git merge --strategy=subtree --squash $*/master
-	git merge -X subtree=mcast_lib/OESS-Client --squash $*/master
-	git commit -m "Pulled $*"
-
-push-%:
-	git checkout -b backport-$* $*/master
-	git merge --strategy=subtree master
-	git push $* HEAD:master
-	git checkout master
-	git branch -d backport-$*
-	
-.PHONY:		\
-    alpha \
-    available \
-    beta \
-    commitAndTag \
-    commit-check \
-    download_update \
-    ensure-ldmhome-links \
-    ensure-rpc-entry \
-    ensure-services-entry \
-    ensure-syslog-entry \
-    ensure-var \
-    ftp \
-    ftp-actual \
-    install_setuids \
-    multicast-check \
-    release \
-    remote-checks \
-    root-actions \
-    rpm \
-    rpmlint \
-    tag \
-    timestamp \
-    web-update \
-    pull-% \
-    push-%
->>>>>>> 82965151
+dist_bin_SCRIPTS	= provision.py remove.py destroy.py edit.py account.py