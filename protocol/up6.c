/*
 * Copyright 2011 University Corporation for Atmospheric Research.
 * See file "COPYRIGHT" in the top-level source-directory for conditions.
 *
 * This module contains the "upstream" code for version 6 of the LDM.
 */
#include "config.h"

#include <assert.h>      /* assert() */
#include <errno.h>       /* error numbers */
#include <arpa/inet.h>   /* for <netinet/in.h> under FreeBSD 4.5-RELEASE */
#include <netinet/in.h>  /* sockaddr_in */
#include <rpc/rpc.h>     /* CLIENT, clnt_stat */
#include <signal.h>      /* sig_atomic_t */
#include <stdlib.h>      /* NULL, malloc() */
#include <string.h>      /* strerror() */
#include <strings.h>     /* strncasecmp() */
#if defined(_AIX) || 1
#   include <unistd.h>
#   include <fcntl.h>
#endif
#include <time.h>

#include "abbr.h"        /* set_abbr_ident() */
#include "acl.h"
#include "autoshift.h"
#include "error.h"
#include "ldm.h"         /* LDM version 6 client-side functions */
#include "ldmprint.h"    /* s_prod_class(), s_prod_info() */
#include "log.h"
#include "peer_info.h"   /* peer_info */
#include "pq.h"          /* pq_close(), pq_open() */
#include "prod_class.h"  /* clss_eq() */
#include "rpcutil.h"     /* clnt_errmsg() */
#include "UpFilter.h"
#include "ulog.h"
#include "globals.h"
#include "remote.h"
#include "uldb.h"

#include "up6.h"

typedef enum {
    FEED, NOTIFY
} up6_mode_t;

static struct pqueue* _pq; /* the product-queue */
static const prod_class_t* _class; /* selected product-class */
static const signaturet* _signature; /* signature of last product */
static pq_match _mt = TV_GT; /* time-matching condition */
static CLIENT* _clnt; /* client-side transport */
static struct sockaddr_in _downAddr; /* downstream host addr. */
static UpFilter* _upFilter; /* filters data-products */
static up6_mode_t _mode; /* FEED, NOTIFY */
static int _socket = -1; /* socket # */
static int _isPrimary; /* use HEREIS or CSBD */
static unsigned _interval; /* pq_suspend() interval */
static const char* _downName; /* downstream host name */
static time_t _lastSendTime; /* time of last activity */
static int _flushNeeded; /* connection needs a flush? */

typedef enum clnt_stat clnt_stat_t;

static up6_error_t up6_error(
        clnt_stat_t stat)
{
    up6_error_t error;

    switch (stat) {
    case RPC_PROGVERSMISMATCH:
        error = UP6_VERSION_MISMATCH;
        break;
    case RPC_TIMEDOUT:
        error = UP6_TIME_OUT;
        break;
    case RPC_UNKNOWNHOST:
    case RPC_PMAPFAILURE:
    case RPC_PROGNOTREGISTERED:
    case RPC_PROGUNAVAIL:
        error = UP6_UNAVAILABLE;
        break;
    case RPC_CANTSEND:
        error = UP6_CLOSED;
        break;
    default:
        error = UP6_SYSTEM_ERROR;
        /* no break */
    }

    return error;
}

/*
 * Arguments:
 *      info    Pointer to the data-product's metadata.
 *      data    Pointer to the data-product's data.
 *      xprod   Pointer to an XDR-encoded version of the data-product (data and
 *              metadata).
 *      size    Size, in bytes, of the XDR-encoded version.
 *      arg     Pointer to pointer to error-object:
 *                  NULL        Success.
 *                  else        Failure.  err_code() values:
 *                      UP6_CLIENT_FAILURE      Client-side RPC transport
 *                                              couldn't be created from
 *                                              Internet address and LDM program
 *                                              number.
 *                      UP6_VERSION_MISMATCH    Downstream LDM isn't version 6.
 *                      UP6_TIME_OUT            Communication timed-out.
 *                      UP6_INTERRUPT           This function was interrupted.  
 *                      UP6_UNKNOWN_HOST        Downstream host is unknown.
 *                      UP6_UNAVAILABLE         Downstream LDM can't be reached
 *                                              for some reason (see log).
 *                      UP6_SYSTEM_ERROR        System-error occurred (check
 *                                              errno or see log).
 *                      UP6_CLOSED              Connection closed.
 * Returns:
 *      0       Always.
 */
/*ARGSUSED*/
static int notify(
        const prod_info* const info,
        const void* const data,
        void* const xprod,
        const size_t size,
        void* const arg)
{
    ErrorObj** const errObj = (ErrorObj**) arg;

    if (upFilter_isMatch(_upFilter, info)) {
        int isDebug = ulogIsDebug();

        if (ulogIsVerbose() || isDebug)
            err_log_and_free(ERR_NEW1(0, NULL, "notifying: %s",
                    s_prod_info(NULL, 0, info, isDebug)),
                    isDebug ? ERR_DEBUG : ERR_INFO);

        if (NULL == notification_6((prod_info*) info, _clnt)) {
            *errObj = ERR_NEW1(up6_error(clnt_stat(_clnt)), NULL,
                    "NOTIFICATION failure: %s", clnt_errmsg(_clnt));
        }
        else {
            _lastSendTime = time(NULL );
            _flushNeeded = 1;
        }
    }

    return 0;
}

/*
 * Sets "_lastSendTime".
 *
 * Arguments:
 *      infop           Pointer to the metadata of the data.
 *      datap           Pointer to beginning of data.
 * Returns:
 *      NULL            Success.
 *      else            Error object. err_code() values:
 *          UP6_CLIENT_FAILURE      Client-side RPC transport couldn't be 
 *                                  created from Internet address and LDM 
 *                                  program number.
 *          UP6_VERSION_MISMATCH    Upstream LDM isn't version 6.
 *          UP6_TIME_OUT            Communication timed-out.
 *          UP6_INTERRUPT           This function was interrupted.    
 *          UP6_UNKNOWN_HOST        Downstream host is unknown.
 *          UP6_UNAVAILABLE         Downstream LDM can't be reached for some
 *                                  reason (see log).
 *          UP6_SYSTEM_ERROR        System-error occurred (check errno or see
 *                                  log).
 *          UP6_CLOSED              Connection closed.
 */
static ErrorObj*
hereis(
        const prod_info* infop,
        const void* datap)
{
    ErrorObj* errObj = NULL; /* success */
    product prod;

    prod.info = *infop;
    prod.data = (void*) datap;

    if (NULL == hereis_6(&prod, _clnt)) {
        errObj = ERR_NEW1(up6_error(clnt_stat(_clnt)), NULL,
                "HEREIS: %s", clnt_errmsg(_clnt));
    }
    else {
        _lastSendTime = time(NULL);
        _flushNeeded = 1;

        if (ulogIsDebug())
            udebug("%s", s_prod_info(NULL, 0, infop, 1));
    }

    return errObj;
}

/*
 * Sets "_lastSendTime".
 *
 * Arguments:
 *      infop                   Pointer to the metadata of the data.
 *      datap                   Pointer to beginning of data.
 * Returns:
 *      NULL            Success.
 *      else            Error object. err_code() values:
 *          UP6_CLIENT_FAILURE      Client-side RPC transport couldn't be 
 *                                  created from Internet address and LDM 
 *                                  program number.
 *          UP6_VERSION_MISMATCH    Upstream LDM isn't version 6.
 *          UP6_TIME_OUT            Communication timed-out.
 *          UP6_INTERRUPT           This function was interrupted.    
 *          UP6_UNKNOWN_HOST        Upstream host is unknown.
 *          UP6_UNAVAILABLE         Upstream LDM can't be reached for some
 *                                  reason (see log).
 *          UP6_SYSTEM_ERROR        System-error occurred (check errno or see
 *                                  log).
 *          UP6_CLOSED              Connection closed.
 */
static ErrorObj*
csbd(
        const prod_info* infop,
        const void* datap)
{
    ErrorObj* errObj = NULL; /* success */
    comingsoon_args comingSoon;
    comingsoon_reply_t* reply;

    comingSoon.infop = (prod_info*) infop;
    comingSoon.pktsz = infop->sz;
    reply = comingsoon_6(&comingSoon, _clnt);

    if (NULL == reply) {
        errObj = ERR_NEW1(up6_error(clnt_stat(_clnt)), NULL,
                "COMINGSOON: %s", clnt_errmsg(_clnt));
    }
    else {
        _lastSendTime = time(NULL );
        _flushNeeded = 0; /* because synchronous RPC call */

        if (*reply != DONT_SEND) {
            datapkt pkt;

            pkt.signaturep = (signaturet *) &infop->signature; /* not const */
            pkt.pktnum = 0;
            pkt.data.dbuf_len = infop->sz;
            pkt.data.dbuf_val = (void*) datap;

            if (NULL == blkdata_6(&pkt, _clnt)) {
                errObj = ERR_NEW1(up6_error(clnt_stat(_clnt)), NULL,
                        "Error sending BLKDATA: %s", clnt_errmsg(_clnt));
            }
            else {
                _lastSendTime = time(NULL );
                _flushNeeded = 1; /* because asynchronous RPC call */

                if (ulogIsDebug())
                    udebug("%s", s_prod_info(NULL, 0, infop, 1));
            }
        }

        xdr_free((xdrproc_t) xdr_comingsoon_reply_t, (char*) reply);
    } /* successful comingsoon_6() */

    return errObj;
}

/*
 * Transmits a data-product to a downstream LDM.  Called by pq_sequence().
 *
 * Arguments:
 *      info    Pointer to the data-product's metadata.
 *      data    Pointer to the data-product's data.
 *      xprod   Pointer to an XDR-encoded version of the data-product (data and
 *              metadata).
 *      size    Size, in bytes, of the XDR-encoded version.
 *      arg     Pointer to pointer to error-object:
 *                  NULL        Success.
 *                  else        Failure.  err_code() values:
 *                      UP6_CLIENT_FAILURE      Client-side RPC transport
 *                                              couldn't be created from
 *                                              Internet address and LDM program
 *                                              number.
 *                      UP6_VERSION_MISMATCH    Downstream LDM isn't version 6.
 *                      UP6_TIME_OUT            Communication timed-out.
 *                      UP6_INTERRUPT           This function was interrupted.  
 *                      UP6_UNKNOWN_HOST        Downstream host is unknown.
 *                      UP6_UNAVAILABLE         Downstream LDM can't be reached
 *                                              for some reason (see log).
 *                      UP6_SYSTEM_ERROR        System-error occurred (check
 *                                              errno or see log).
 *                      UP6_CLOSED              Connection closed.
 * Returns:
 *      0       Always.
 */
/*ARGSUSED*/
static int feed(
        const prod_info* const info,
        const void* const data,
        void* const xprod,
        const size_t size,
        void* const arg)
{
    ErrorObj** const errObj = (ErrorObj**) arg;

    if (upFilter_isMatch(_upFilter, info)) {
        int isDebug = ulogIsDebug();

        if (ulogIsVerbose() || isDebug)
            err_log_and_free(ERR_NEW1(0, NULL, "sending: %s",
                    s_prod_info(NULL, 0, info, isDebug)),
                    isDebug ? ERR_DEBUG : ERR_INFO);

        *errObj = _isPrimary ? hereis(info, data) : csbd(info, data);
    } /* product passes up-filter */

    return 0;
}

/*
 * Flushes the connection by sending a NULLPROC message and receiving the
 * (nil) acknowledgement.  Sets "_lastSendTime".
 *
 * Returns:
 *      NULL    Success.
 *      else    Error object.
 */
static ErrorObj*
flushConnection(
        void)
{
    ErrorObj* errObj;

    if (nullproc_6(NULL, _clnt)) {
        _lastSendTime = time(NULL );
        _flushNeeded = 0;
        errObj = NULL; /* success */
        udebug("flushConnection(): nullproc_6 roundtrip");
    }
    else {
        errObj = ERR_NEW2(up6_error(clnt_stat(_clnt)), NULL,
                "nullproc_6() failure to %s: %s",
                _downName, clnt_errmsg(_clnt));
    }

    return errObj;
}

/*
 * This function doesn't return until an error occurs.  It calls exitIfDone()
 * after potentially lengthy operations.
 *
 * Returns:
 *      0                    Success.
 *      UP6_CLIENT_FAILURE   Client-side RPC transport couldn't be 
 *                           created from Internet address and LDM program
 *                           number.
 *      UP6_SYSTEM_ERROR     System-error occurred (check errno or see log).
 *      UP6_PQ               Problem with product-queue.
 */
static up6_error_t up6_run(
        void)
{
    up6_error_t errCode = UP6_SUCCESS; /* success */
    int flags;
    char buf[64];
    char* sig =
            _signature == NULL ?
                    "NONE" : s_signaturet(buf, sizeof(buf), *_signature);

    assert(_mode == FEED || _mode == NOTIFY);
    assert(_class != NULL);

    if (NOTIFY == _mode) {
        set_abbr_ident(_downName, "(noti)");
        unotice("Starting Up(%s/6): %s, SIG=%s", PACKAGE_VERSION,
                s_prod_class(NULL, 0, _class), sig);
    }
    else {
        set_abbr_ident(_downName, "(feed)");
        unotice("Starting Up(%s/6): %s, SIG=%s, %s", PACKAGE_VERSION,
                s_prod_class(NULL, 0, _class), sig,
                _isPrimary ? "Primary" : "Alternate");
    }

    unotice("topo:  %s %s", _downName, upFilter_toString(_upFilter));
    /* s_feedtypet(clss_feedtypeU(_class))); */

    /*
     * Beginning with maintenance-level 11 of AIX 4.3.3 and
     * maintenance-level 5 of AIX 5.1, the TCP socket that will be
     * "turned around" is set to non-blocking -- contrary to the RPC,
     * socket, and TCP standards.  Because an upstream LDM assumes a
     * blocking socket to the downstream LDM, the following code is
     * necessary -- even though it shouldn't be.
     */
    flags = fcntl(_socket, F_GETFL);

    if (-1 == flags) {
        serror("fcntl(F_GETFL) failure");
        errCode = UP6_SYSTEM_ERROR;
    }
    else if ((flags & O_NONBLOCK)
            && -1 == fcntl(_socket, F_SETFL, flags & ~O_NONBLOCK)) {

        serror("fcntl(F_SETFL) failure");
        errCode = UP6_SYSTEM_ERROR;
    }
    else {
        /*
         * Create a client-side RPC transport on the connection.
         */
        do {
            _clnt = clnttcp_create(&_downAddr, LDMPROG, SIX, &_socket,
                    MAX_RPC_BUF_NEEDED, 0);

            /* TODO: adjust sending buffer size in above */
        } while (_clnt == NULL && rpc_createerr.cf_stat == RPC_TIMEDOUT);

        if (_clnt == NULL ) {
            uerror("Couldn't connect to downstream LDM on %s%s", _downName,
                    clnt_spcreateerror(""));

            errCode = UP6_CLIENT_FAILURE;
        }
        else {
            while (UP6_SUCCESS == errCode && exitIfDone(0)) {
                ErrorObj* errObj = NULL;
                int err = pq_sequence(_pq, _mt, _class,
                        _mode == FEED ? feed : notify, &errObj);

                (void) exitIfDone(0);

                if (NULL != errObj) {
                    /*
                     * The feed() or notify() function reports a
                     * problem.
                     */
                    errCode = (up6_error_t) err_code(errObj);

                    err_log_and_free(
                            ERR_NEW(0, errObj, "feed or notify failure"),
                            ERR_NOTICE);
                }
                else if (err) {
                    /*
                     * The product-queue module reports a problem.
                     */
                    if (err == PQUEUE_END || err == EAGAIN || err == EACCES) {
                        if (_flushNeeded) {
                            errObj = flushConnection();

                            if (NULL != errObj) {
                                errCode = (up6_error_t) err_code(errObj);

                                err_log_and_free(ERR_NEW(0, errObj,
                                        "Couldn't flush connection"),
                                        ERR_NOTICE);
                            }

                            (void) exitIfDone(0);
                        }

                        if (errCode == UP6_SUCCESS) {
                            time_t timeSinceLastSend = time(NULL )
                                    - _lastSendTime;

                            udebug(
                                    err == PQUEUE_END ?
                                            "End of product-queue" :
                                            "Hit a lock");

                            if (_interval <= timeSinceLastSend) {
                                _flushNeeded = 1;
                            }
                            else {
                                (void) pq_suspend(
                                        _interval - timeSinceLastSend);
                            }
                        }
                    } /* end-of-queue reached or lock hit */
                    else {
                        uerror("Product send failure: %s", strerror(err));

                        errCode = UP6_PQ;
                    }
                } /* problem in product-queue module */
            } /* pq_sequence() loop */

            auth_destroy(_clnt->cl_auth);
            clnt_destroy(_clnt);

            _clnt = NULL;
        } /* _clnt != NULL */
    } /* socket set to blocking */

    return errCode;
}

/*
 * Destroys the upstream LDM module -- freeing resources.
 * This function prints diagnostic messages via the ulog(3) module.
 */
static void up6_destroy(
        void)
{
    if (_clnt) {
        auth_destroy(_clnt->cl_auth);
        clnt_destroy(_clnt);
        _clnt = NULL;
    }

    if (_pq) {
        (void) pq_close(_pq);
        _pq = NULL;
    }
}

/*
 * Initializes the upstream LDM module.  This function prints diagnostic
 * messages via the ulog(3) module.
 *
 * Arguments:
 *      socket          Connected socket to be used by up6_t module.
 *      downName        Pointer to name of host of downstream LDM.  Caller must
 *                      not free or modify on successful return.
 *      downAddr        Pointer to address of host of downstream LDM.  Caller
 *                      must not free or modify on successful return.
 *      prodClass       Pointer to class of products to send.  Caller must not
 *                      free or modify on successful return.
 *      signature       Pointer to the signature of the last, successfully-
 *                      received data-product.  May be NULL.
 *      pqPath          Pointer to pathname of product-queue.
 *      interval        pq_suspend() interval in seconds.
 *      upFilter        Pointer to product-class for filtering data-products.
 *                      May not be NULL.
 *      mode            Transfer mode: FEED or NOTIFY.
 *      isPrimary       If "mode == FEED", then data-product exchange-mode.
 * Returns:
 *      0                       Success.
 *      UP6_PQ                  Problem with the product-queue.
 *      UP6_SYSTEM_ERROR        System-error occurred.  Message should be
 *                              logged and errno is set.
 */
static up6_error_t up6_init(
        const int socket,
        const char* const downName,
        const struct sockaddr_in* const downAddr,
        const prod_class_t* const prodClass,
        const signaturet* const signature,
        const char* pqPath,
        const unsigned interval,
        UpFilter* const upFilter,
        const up6_mode_t mode,
        int isPrimary)
{
    int errCode;

    assert(socket >= 0);
    assert(downName != NULL);
    assert(prodClass != NULL);
    assert(pqPath != NULL);
    assert(upFilter != NULL);

    /*
     * Open the product-queue read-only.
     */
    if (errCode = pq_open(pqPath, PQ_READONLY, &_pq)) {
        if (PQ_CORRUPT == errCode) {
            uerror("The product-queue \"%s\" is inconsistent", pqPath);
        }
        else {
            uerror("Couldn't open product-queue \"%s\": %s", pqPath,
                    strerror(errno));
        }

        errCode = UP6_PQ;
    }
    else {
        int cursorSet = 0;

        if (signature != NULL ) {
            int err = pq_setCursorFromSignature(_pq, *signature);

            if (err == 0) {
                _mt = TV_GT;
                cursorSet = 1;
            }
            else if (PQ_NOTFOUND == err) {
                err_log_and_free(
                        ERR_NEW1(0, NULL, "Data-product with signature "
                                "%s wasn't found in product-queue",
                                s_signaturet(NULL, 0, *signature)), ERR_NOTICE);
            }
            else {
                err_log_and_free(ERR_NEW2(0,
                        ERR_NEW(UP6_PQ, NULL, pq_strerror(_pq, err)),
                        "Couldn't set product-queue (%s) cursor from signature "
                        "(%s)",
                        pqPath, s_signaturet(NULL, 0, *signature)),
                        ERR_FAILURE);

                errCode = UP6_PQ;
            }
        } /* "signature != NULL" */

        if (errCode == 0 && !cursorSet) {
            int err = pq_cClassSet(_pq, &_mt, prodClass);

            if (err) {
                err_log_and_free(ERR_NEW2(0,
                        ERR_NEW(UP6_PQ, NULL, pq_strerror(_pq, err)),
                        "Couldn't set product-queue (%s) cursor from "
                        "product-class (%s)",
                        pqPath, s_prod_class(NULL, 0, prodClass)), ERR_FAILURE);

                errCode = UP6_PQ;
            }
        }

        if (errCode == 0) {
            _class = prodClass;
            _signature = signature;
            _downName = downName;
            _clnt = NULL;
            _socket = socket;
            _downAddr = *downAddr;
            _interval = interval;
            _upFilter = upFilter;
            _lastSendTime = time(NULL );
            _flushNeeded = 0;
            _mode = mode;
            _isPrimary = isPrimary;

            errCode = UP6_SUCCESS;
        } /* product-queue cursor set */
    } /* product-queue opened */

    return (up6_error_t) errCode;
}

/*******************************************************************************
 * Begin public API.
 ******************************************************************************/

/*
 * Constructs a new, upstream LDM object that feeds a downstream LDM. function
 * prints diagnostic messages via the ulog(3) module.  It calls exitIfDone()
 * after potentially lengthy operations.
 *
 * Arguments:
 *      socket          Connected socket to be used by up6_t module.
 *      downName        Pointer to name of host of downstream LDM.  Caller may
 *                      free or modify on return.
 *      downAddr        Pointer to address of host of downstream LDM. Caller may
 *                      free or modify on return.
 *      prodClass       Pointer to class of products to send.  Caller may free
 *                      or modify on return.
 *      signature       Pointer to the signature of the last, successfully-
 *                      received data-product.  May be NULL.
<<<<<<< HEAD
=======
 *      isPrimary       Whether data-product exchange-mode should be
 *                      primary (i.e., use HEREIS) or alternate (i.e.,
 *                      use COMINGSOON/BLKDATA).
>>>>>>> 3438af01
 *      pqPath          Pointer to pathname of product-queue.  Caller may
 *                      free or modify on return.
 *      interval        pq_suspend() interval in seconds.
 *      upFilter        Pointer to product-class for filtering data-products.
 *                      May not be NULL.
 *      isPrimary       Whether data-product exchange-mode should be
 *                      primary (i.e., use HEREIS) or alternate (i.e.,
 *                      use COMINGSOON/BLKDATA).
 * Returns:
 *      0                       Success.
 *      UP6_PQ                  Problem with the product-queue.
 *      UP6_SYSTEM_ERROR        Failure.  errno is set and message should be
 *                              logged.
 */
int up6_new_feeder(
        const int socket,
        const char* const downName,
        const struct sockaddr_in* const downAddr,
        const prod_class_t* const prodClass,
        const signaturet* const signature,
        const char* pqPath,
        const unsigned interval,
        UpFilter* const upFilter,
        const int isPrimary)
{
    int errCode = up6_init(socket, downName, downAddr, prodClass, signature,
            pqPath, interval, upFilter, FEED, isPrimary);

    if (!errCode) {
        errCode = up6_run();

        up6_destroy();
    }

    return errCode;
}

/*
 * Constructs a new, upstream LDM object that sends product notifications to a
 * downstream LDM.  This function prints diagnostic messages via the ulog(3)
 * module.  It calls exitIfDone() after potentially lengthy operations.
 *
 * Arguments:
 *      socket          Connected socket to be used by up6_t module.
 *      downName        Pointer to name of host of downstream LDM.  Caller may
 *                      free or modify on return.
 *      downAddr        Pointer to address of host of downstream LDM. Caller may
 *                      free or modify on return.
 *      prodClass       Pointer to class of products to send.  Caller may free
 *                      or modify on return.
 *      signature       Pointer to the signature of the last, successfully-
 *                      received data-product.  May be NULL.
 *      pqPath          Pointer to pathname of product-queue.  Caller may
 *                      free or modify on return.
 *      interval        pq_suspend() interval in seconds.
 *      upFilter        Pointer to product-class for filtering data-products.
 *                      May not be NULL.
 * Returns:
 *      0                       Success.
 *      UP6_PQ                  Problem with the product-queue.
 *      UP6_SYSTEM_ERROR        Failure.  errno is set and message should be
 *                              logged.
 */
int up6_new_notifier(
        const int socket,
        const char* const downName,
        const struct sockaddr_in* const downAddr,
        const prod_class_t* const prodClass,
        const signaturet* const signature,
        const char* pqPath,
        const unsigned interval,
        UpFilter* const upFilter)
{
    int errCode = up6_init(socket, downName, downAddr, prodClass, signature,
            pqPath, interval, upFilter, NOTIFY, 0);

    if (!errCode) {
        errCode = up6_run();

        up6_destroy();
    }

    return errCode;
}

/*
 * Closes all connections to the downstream LDM.  This safe function is
 * suitable for being called from a signal handler.
 */
void up6_close()
{
    if (_socket >= 0) {
        (void) close(_socket);
        _socket = -1;
    }
}<|MERGE_RESOLUTION|>--- conflicted
+++ resolved
@@ -658,12 +658,6 @@
  *                      or modify on return.
  *      signature       Pointer to the signature of the last, successfully-
  *                      received data-product.  May be NULL.
-<<<<<<< HEAD
-=======
- *      isPrimary       Whether data-product exchange-mode should be
- *                      primary (i.e., use HEREIS) or alternate (i.e.,
- *                      use COMINGSOON/BLKDATA).
->>>>>>> 3438af01
  *      pqPath          Pointer to pathname of product-queue.  Caller may
  *                      free or modify on return.
  *      interval        pq_suspend() interval in seconds.
