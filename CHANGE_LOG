--- conflicted
+++ resolved
@@ -1,35 +1,32 @@
-<<<<<<< HEAD
 6.15.0.5
-    blender(1):
-        * Renamed CircFrameBuf to FrameQueue
-        * Improved error messages
-
-6.15.0.4        2023-07-12T12:24:54-0600
-    blender(1): Corrected comparison of frame keys
-
-6.15.0.3        2023-07-11T17:54:13-0600
-    notifyme(1): Eliminated SIGSEGV if a severe upstream error causes notifyme_6() to returns NULL.
-      It now prints a useful error message.
-
-    blender(1): Changed Key::operator<() to handle the data server being switched
-
-6.15.0.2        2023-07-07T09:17:07-0600
-    Documentation:
-        * Feedtype webpage: Changed "FT31" to "FT30" for the "ANY" feedtype
-
-6.15.0.1        2023-07-06T11:06:59-0600
-    showSettings(1): Corrected bug in setting of default LDMHOME value
-
-    notifyme(1): Replaced use of synchronous LDM-5 protocols with asynchronous LDM-6 protocols in
-        order to greatly increase performance when used for a long time. As a
-        consequence, this utility will no longer work with an upstream LDM-5 server.
-=======
-6.14.6.2
     pqinsert(1):
         * Added ability to read a single data-product from standard input
         * Added "-h" (help) option
         * Enhanced man(1) page
->>>>>>> 0abdc45a
+
+    blender(1):
+        * Renamed CircFrameBuf to FrameQueue
+        * Improved error messages
+
+6.15.0.4        2023-07-12T12:24:54-0600
+    blender(1): Corrected comparison of frame keys
+
+6.15.0.3        2023-07-11T17:54:13-0600
+    notifyme(1): Eliminated SIGSEGV if a severe upstream error causes notifyme_6() to returns NULL.
+      It now prints a useful error message.
+
+    blender(1): Changed Key::operator<() to handle the data server being switched
+
+6.15.0.2        2023-07-07T09:17:07-0600
+    Documentation:
+        * Feedtype webpage: Changed "FT31" to "FT30" for the "ANY" feedtype
+
+6.15.0.1        2023-07-06T11:06:59-0600
+    showSettings(1): Corrected bug in setting of default LDMHOME value
+
+    notifyme(1): Replaced use of synchronous LDM-5 protocols with asynchronous LDM-6 protocols in
+        order to greatly increase performance when used for a long time. As a
+        consequence, this utility will no longer work with an upstream LDM-5 server.
 
 6.14.6.1        2023-06-21T17:04:22-0600
     Build:
