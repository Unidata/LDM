<<<<<<< HEAD
6.11.4.11 	2013-03-22 10:35:56-06:00
    ldmsend(1):
        Added flushing of connection when all files are sent.

    Misc:
        Improved internal documentation.

        Made some cosmetic changes.

6.11.4.10 	2013-03-19 14:12:24-06:00
    Upstream LDM:
        Corrected PID in OK reply to version 6 FEEDME or NOTIFYME request.

6.11.4.9 	2013-03-18 16:57:49-06:00
    Downstream LDM:
        Converted status of a time-out due to death of upstream LDM from a
        disconnect into a time-out.
    
        Added PID of upstream LDM to error-messages.

    protocol/child_process_set.c:
        Simplified some functions and added internal documentation.

6.11.4.8 	2013-03-15 15:58:32-06:00
    Downstream LDM:
        Assume upstream LDM is alive unless explicitly stated otherwise by
        upstream LDM server.

        Simplified sleeping (either 0 or 60 seconds)

    Misc:
        Cosmetic changes.

6.11.4.7 	2013-03-15 11:17:25-06:00
    Cosmetic changes.

6.11.4.6 	2013-03-14 17:31:55-06:00
    Downstream LDM:
        Enabled logging of LDM-6 request errors.

    NOAAPORT Ingester:
        Allowed tabs in textual products.

    rtstats(1):
        Added "-H <hostname>" option to rtstats(1) program.

        Added test for disallowed operands.

        Added gethostbyname(3) to "See Also" section of manual-page.

    Misc:
        Improved some internal documentation.

6.11.4.5 	2013-03-12 10:51:25-06:00
    pqact(1):
        Improved clarity of buffer-toggling code in processProduct().

    Upstream LDM:
        Reduced resource usage by eliminating duplication of upstream socket.

6.11.4.4 	2013-03-11 14:48:07-06:00
    Upstream LDM:
        Corrected time amount in "silent client" log message.

    Downstream LDM:
        Removed duplication of downstream socket.

        Made the autoshifting default "don't switch" in order to correctly
        handle out-of-the-blue HIYA messages.

    Misc:
        Improved some internal commentary.

        Improved some log messages.

        Documented log message about terminating an obsolete upstream LDM process.

6.11.4.3 	2013-03-06 11:12:08-07:00
    ldmd(1):
        Made "Exiting" an unconditional NOTICE.

        Upstream LDM:
            Changed policy on duplicate incoming requests from 6.11.3 to terminate
            the earlier upstream LDM rather than current upstream LDM.

            Eliminated some closings of the connection by the upstream LDM to
            favor closing by the downstream LDM in order to avoid the upstream
            LDM going into the TCP TIME_WAIT state.

            Improved handling of errors.

            Demoted logging-level of transmission failure to INFO.

            Improved some log messages.

    Installation:
        Added $(DESTDIR) to "ensure-ldmhome-links" rule.
=======
6.11.4 	2013-04-03 14:22:34-06:00
    Installation:
        Added $(DESTDIR) to "ensure-ldmhome-links" rule in the makefile.

    ldmd(1):
        Made the "Exiting" log message an unconditional NOTICE.

        Eliminated redundant and dangerous free_prod_class() before
        set_prod_class() in the LDM-5 module.

        Improved places where an LDM process might terminate.

        Made establishing a connection more efficient.

        Decreased timeout if a forked server doesn't receive anything from 12
        minutes to 1 minute.

        Upstream LDM:
            Changed policy on duplicate incoming requests from 6.11.3 to
            terminate the earlier upstream LDM rather than current upstream
            LDM.

            Corrected PID in OK reply to version 6 FEEDME or NOTIFYME request.

            Reduced resource usage by eliminating duplication of upstream socket.

            Corrected time amount in "silent client" log message.

            Documented log message about terminating an obsolete upstream LDM
            process.

            Eliminated some closings of the connection by the upstream LDM to
            favor closing by the downstream LDM in order to avoid the upstream
            LDM going into the TCP TIME_WAIT state.

            Improved handling of errors.

            Demoted logging-level of transmission failure to INFO because this
            is expected when the downstream LDM switches its transfer-mode
            between PRIMARY and ALTERNATE.

            Documented log messages associated with subscription reduction by
            upstream LDM.

            Simplified waiting for next data-product (sleep either 0 or 60
            seconds).

        Downstream LDM:
            Assume upstream LDM is alive unless explicitly stated otherwise by
            the upstream LDM server.

            Convert status of a time-out due to death of upstream LDM from a
            disconnect into a time-out.
        
            Added PID of upstream LDM to error-messages.

            Enabled logging of LDM-6 request errors.

            Removed duplication of downstream socket.

            Made the autoshifting default "don't switch" in order to correctly
            handle out-of-the-blue HIYA messages.

            Improved decision on when a downstream LDM would change its
            transfer-mode.

    ldmsend(1):
        Added flushing of connection when all files are sent.

    protocol/child_process_set.c:
        Simplified some functions and added internal documentation.

    NOAAPORT Ingester:
        Allowed tabs in textual products.

    pqact(1):
        Improved clarity of buffer-toggling code in processProduct().

    rtstats(1):
        Added "-H <hostname>" option to rtstats(1) program.

        Added test for disallowed operands.

        Added gethostbyname(3) to "See Also" section of manual-page.
>>>>>>> 5c04eaf4

    RPM generation (still don't know if it works):
        Improved support:
            requtil(1) makefile:
                Made rules involving ETC_DIR honor DESTDIR.

                Corrected definition of ETC_DIR.

            ldm.spec.in:
                Added DESTDIR=%{buildroot} to "make" invocations.

<<<<<<< HEAD
6.11.4.2 	2013-02-25 11:21:30-07:00
    Documented log messages associated with subscription reduction by upstream
    LDM.

    Improved internal documentation.

6.11.4.1 	2013-02-22 10:22:58-07:00
    Major Change:
        Reverted how an upstream LDM handles a request to send the same data to
        the same downstream site as another upstream LDM. LDM 6.11.3 would
        terminate the earlier upstream LDM process; now, the later upstream LDM
        process terminates itself (similar to version 6.11.2,1,0). This was
        done because downstream LDM-s that were behind a Network Translation
        Table (NAT) device could, under some circumstances, cause an explosion
        in the number of upstream LDM processes.

    ldmd(1):
        See "Major Change" above.

        Eliminated redundant and dangerous free_prod_class() before
        set_prod_class() in LDM-5 module.

        Improved places where an LDM process might terminate.

        Improved decision on when a downstream LDM would change its
        transfer-mode.

        Made establishing a connection more efficient.

        Decreased timeout of forked server from 12 minutes to 1 minute.

    Misc:
        Improved some internal documentation and log messages.
=======
    Misc:
        Improved some log messages.

        Improved some internal documentation.

        Made some cosmetic changes.
>>>>>>> 5c04eaf4

6.11.3 	2013-02-12 13:11:20-07:00
    General:
        Ported to all available in-house systems. Unfortunately, this means
        only certain versions of Linux (Fedora and CentOS), SunOS, and Darwin.

    Installation:
        Fix creation of ~/data if it already exists and isn't a link

    Downstream LDM 6:
        Added the reduction of REQUEST subscriptions based on previous
        REQUEST subscriptions. This means that, for example, the second
        subscription in the following:

            REQUEST IDS|DDPLUS .* idd.unidata.ucar.edu
            REQUEST UNIDATA .* idd.unidata.ucar.edu

        will, effectively, become

            REQUEST HDS|UNIWISC .* idd.unidata.ucar.edu

        This was done in order to reduce bandwidth usage and because many
        sites have such inefficient REQUEST entries.

        THIS MIGHT CAUSE A PROBLEM IF YOU HAVE SEVERAL DOWNSTREAM LDM-s BEHIND
        A NAT THAT REQUEST OVERLAPPING DATA FROM THE SAME UPSTREAM LDM. This is
        because the upstream LDM will see all the requests as coming from the
        same NAT device and so will reduce them to non-overlapping requests.
        The best solution is to have only one downstream LDM request all the
        data and to have the other downstream LDM-s request their subset of the
        data from it. (There are other solutions. Contact
        <support-ldm@unidata.ucar.edu> if you need them).

        Improved the API of the auto-shift module (which is responsible for
        switching between primary and alternate transfer modes) and refactored
        the module in order to improve its performance. Adapted the rest of the
        LDM to the changes (in particular, an upstream LDM no longer
        initializes the autoshift module).

        Added checking for nil HEREIS data-product (does nothing).

    Upstream LDM 6:
        Modified to no longer reject a subscription by a downstream LDM 6 based
        on existing subscriptions from the same downstream host.  Instead, the
        upstream LDM checks the new subscription against all previous
        subscriptions from the same downstream host. If the new subscription is
        a superset (either proper or improper) of an existing subscription from
        the same downstream host, then the other upstream LDM 6 process is
        terminated; otherwise, the new subscription is reduced by all previous
        subscriptions (which would normally do nothing).

        Eliminated the requirement that an upstream LDM that's sending the same
        data-products must be in the same transfer-mode (PRIMARY or ALTERNATE)
        in order to be terminated. This is because the downstream LDM can
        alternate between the transfer-modes and the previous upstream LDM
        should be terminated regardless of its transfer-mode.

        Added the ability to flush the connection by use of a nil (i.e., empty)
        data-product in order to improve performance over the current method of
        using a NULLPROC message, which requires a round-trip.  This feature is
        currently disabled.  It can be enabled once all downstream LDM-s are
        version 6.11.3 or later.

        Replaced use of exit() with done=1 in feed_or_notify().

        Improved free(3)ing of upstream LDM database (ULDB)-determined
        product-class.

        Eliminated use of the auto-shift module because that capability is only
        meaningful to a downstream LDM.

    Top-level LDM Server:
        Added restart of system logging if an EXEC-initiated execvp(2) fails so
        that the reason for the failure will be logged.

        Ensured resource deallocation in upFilter_addComponent().

    pqact(1):
        Added printing of product-identifier to debug message.

        Added "pipe_put(): write error: ..." error-message.

    rtstats(1):
        Replaced initial use of standard error stream with use of the LDM
        logging module, ulog(3).

        Corrected documentation on "-P port" option.
    
        Made miscellaneous improvements.

    System Logging:
        Logging library (ulog(3)):
            Added getter functions for ulog(3) parameters to support the top-level
            LDM server logging the reason for an EXEC failure.

        Modified how the system logging configuration-file is modified during 
        package installation:
            Replaced ".debug" with ".*" in LDM entry to get logging to work on
            most systems.

            Added addition and use of template on systems that use version 5 or
            later of rsyslogd(8) so that the timestamps will be in UTC.

    Documentation:
        Improved description of LDM behavior.

        Documented "-p pattern" option in pqsend(1).

        Documented use of uldbutil(1) for monitoring upstream LDM-s.

        Updated 2012 workshop:
            Made break-times indefinite in workshop web pages.

            Corrected class times.

            Changed domain-name from guest.ucar.edu to fl-guest.ucar.edu.

            Added configuration variable YEAR to workshop-specifics.

        Replaced "6.9.8" with "@VERSION@".

    Misc:
        Created a data-product module and a nil data-product.

        Improved internal documentation.

        Adapted extractDecls(1) to SunOS 5.11's /usr/bin/awk.

        Corrected "git status -a" to "git status -u" in makefile.

6.11.2 	2012-12-17 11:11:20-07:00
    HOTFIX!

    LDM server:
        Differentiated between feeders and notifiers by the upstream LDM
        database (ULDB) when rejecting a request by a downstram LDM.

        Also removed all uldb_remove() calls except in cleanup() routine.

    ULDB module:
        Corrected use of RWL_EXIST in initLock() in misc/semRWLock.c.

    Makefile:
        Removed unnecessary "releaseCheck" target.

        Corrected "git status -a" to "git status -u".

6.11.1 	2012-10-05 10:21:05-06:00
    Makefile:
        Improved rules for releasing a new version:
            Removed targets "releaseCheck" and "ensureRelease".
            
            Corrected how "release" rule sets version in AC_INIT().

            Made "release" mandatory to prevent bad CHANGE_LOG from being
            released.

            Corrected "commit-check" rule: added "-Fq" to grep(1).

    Upstream LDM Database (uldbutil(1) & uldb(3)):
        Added pathname to uldb(3) initialization so that "make check" in
        the "protocol/" subdirectory doesn't interfere with a running LDM
        system.

        Improved logging by both uldb(3) and uldbutil(1).

    pqing(1):
        Corrected setting of logging file-descriptor (thanks Harry).

        Moved parsing of "-s" option to outside #ifdef conditional.

        Corrected version printed.

    Documentation:
        Corrected main index in tutorial.

        Added 5th channel example to NOAAPORT documentation.

        Corrected CHANGE_LOG for release 6.11.0.

        Added RELEASE_NOTES.

    Misc:
        Defined _XOPEN_SOURCE as 600 and corrected #includes of "config.h".

        Removed Eclipse-identified lint.

        Regenerated protocol/ldm_xdr.c.

        Improved some internal documentation.

        Removed unnecessary directories "pnglib/CVS" and "zlib/CVS".

6.11.0 	2012-09-24 16:13 -06:00
    Instructions:
        Improved preinstallation instructions: add modification of Red Hat
        net.ipv4.conf.default.rp_filter kernel parameter to preinstallation
        instructions.

        Corrected LDM configuration-file example: merged multi-line entry into
        single line.

    Installation:
        Improved configure(1) error-message: if the configuration-file for the
        system logging daemon isn't found, then the error-message will now
        indicate that the problem might be because it's not readable.

    NOAAPORT:
        Updated GRIB tables.

        Added noaaport/mainpage.h to repository.

        Fixed installation of NOAAPORT webpages

    ldmadmin(1):
        ldmadmin(1) calculates the number of slots from the size of the
        surf-queue. Modified to allow use of suffixes on size specification.

    ldmd(1):
        Added transitory upstream LDM database.

    uldbutil(1):
        Created uldbutil(1) utility to list local upstream LDM processes.

    pqact(1):
        Improved command-line parsing and usage message: two operands caused
        default configuration-file to be used, which is a latent bug.
        Error-messages during command-line parsing are printed to the
        standard-error stream, which doesn't exist in the LDM context.

        Merged Raytheon's changes from ldm-6.8.1

    pqing(1):
        Made the size of the largest expected data-product a command-line
        option (-s size).

    pqinsert(1):
        Added "-i" option to usage-message and improved message.

        Improved exit status.

    Logging:
        Modified log_start(): it no longer clears accumulated log messages.

        Moved filename and line number to start of log messages.

        Corrected addition of "localx.none" to system logging
        configuration-file when an entry comprises multiple lines.

        Demoted "Couldn't flush connection" log message from ERROR to NOTE.

    General:
        Removed some lint reported by Eclipse's C code analysis.

        Merged AWIPS-2 modifications from Raytheon

6.10.1 	2011-10-24 13:11:04-06:00
    Installation:
        Corrected installation helper-script "ensureSyslogEntry": ensured that
        ${LOG_LDM} and ${LDM_LOGFILE} would be replaced by their values rather
        than by their names.

        Added C macro LDMHOME to configuration header-file "config.h" and made
        configure(1) script set it to default value to be used if environment
        variable LDMHOME isn't set.

    ldmadmin(1):
        Removed setting of LDMHOME to $HOME in ldmadmin(1) because it was no
        longer necessary (and could be wrong) because LDMHOME is now determined
        by the configure(1) script.

    pqutil(1):
        Improved pqutil(1): initialized "path" variable in main() to NULL to
        prevent crashing when dereferenced.

    LDM library:
        globals.c:
            Improved getLdmHomePath(): made use of LDMHOME C macro in 
            "config.h" if environment variable LDMHOME isn't set.

        ulog.c:
            Corrected serror(): now handles arguments that contain "%".

    Documentation:
        Made cosmetic change to HTML documentation: remove extra space from
        example command.

6.10.0 	2011-10-18 11:01:05-06:00
    NOAAPORT:
        Merged the NOAAPORT package into the LDM package.

        Corrected a bug in the deprecated readnoaaport(1) and dvbs_ingest(1)
        programs that caused an abort if the logging level was DEBUG due to the
        shared memory FIFO being already locked.

        Improved noaaport/gempak error messages -- in particular, added
        information to messages about missing tables and parameters.

    GRIBINSERT:
        Merged the GRIBINSERT package into the LDM package. This subpackage
        converts GRIB messages in files into LDM data-products and inserts them
        into the LDM product-queue.

        Improved GRIB2 tables:
            Updated tables.

            Made installation rule create links instead of install duplicate
            files.

            Moved site-specific stuff from "g2varswmo.tbl" to "g2varsncep.tbl".

    pqact(1):
        Improved log messages:
            The PID and command-string of every child process is logged at
            level ERROR if its parent pqact(1) process deletes the reference to
            the child process due to an error in an interaction with it.

            The PID and command-string of every child process created due to a
            PIPE entry and whose reference is deleted in order to create
            another pipe is logged at level INFO.

    ldmadmin(1):
        Changed when product-queue metrics are reset by ldmadmin(1) and added
        queue metrics resetting to "ldmadmin start". The metrics are no longer
        reset if the reconciliation-mode is "do nothing".

        Improved the command "vetqueuesize" (and, consequently, the command
        "check"). The capacity of the product-queue will not be vetted until
        the LDM server has been running for at least `regutil
        /server/max-latency` seconds. This will prevent a misdiagnosis of the
        queue capacity when an initially empty queue is being rapidly filled at
        LDM startup.

        Improved "plotmetrics" command:
            Ported most of the command to SunOS. Getting the number of LDM
            connections is still problematical, however, because the output of
            SunOS's netstat(1) differs radically from Linux's netstat(1).

            Made the plotMetrics(1) script more portable by replacing
            arithmetic expansion with use of expr(1).

            Changed the title of an "ldmadmin plotmetrics" plot to "Amount of
            Data in Queue vs. time".

        Improved "ldmadmin newmetrics" example: corrected minute and hour
        fields and changed interval to weekly.

        Corrected spelling of "reconciliation"

    pqmon(1):
        Documented "mvrtSize" & "mvrtSlots" in output.

    pq(3):
        Improved error-message when queue is too big.

    Documentation:
        Improved installation documentation.

        Made tarfile reference version-independent.

        Modified README: removed RELEASE_NOTES section and modified SUPPORT
        section.

    Misc:
        Fixed error-logging when LDMHOME isn't set

        Many changes related to porting to different platforms.

6.9.8   2011-06-10
        Installation:
            Changed the build-procedure for the product-queue library (pq(3))
            to improve throughput.  Before, the build-procedure was configured
            to create a pq(3) library that always memory-mapped the
            data-products individually (rather than memory-mapping the entire
            product-queue) if the C compiler was c89(1) or c99(1) and the
            "int", "long", and pointer types were 32-bits but the "off_t" type
            was at least 64-bits. Now, the pq(3) library will always memory-map
            the product-queue in a single call if possible regardless of the
            programming environment. This reduces the number of calls to the
            system mmap(2) and munmap(2) functions and, consequently, increases
            throughput.

            Installed rpc/ header-files because the native ones on a Solaris
            system were preventing the NOAAPORT package from being built.

            Changed "configure.ac" so that the C compiler determined by the
            top-level "configure" script is used to build the "libxml2"
            subpackage.

            Eliminated use of _MAPRGNS C macro.

        ldmadmin(1) script:
            Changed setting of PATH environment variable. Before,
            "$LDMHOME/bin" was prefixed to PATH; now, "@prefix@/bin" is
            prefixed to PATH, where "@prefix@" is the value of the "prefix"
            variable determined by the configure(1) script). This allows the
            LDM user to easily execute an LDM system to which the "runtime"
            link doesn't point.

            Removed reference to SEEK_END from "use Fcntl" statement because
            that constant isn't used and older perl(1)'s don't have it.

        Product-queue library, pq(3):
            Demoted the logging-level of the minimum virtual residence time
            (MVRT) data-product message from NOTICE to INFO so that it will
            only be emitted if verbose logging is enabled.

            Modified logic for deciding whether or not to memory-map data-
            products individually. Such mapping now occurs if and only if the
            PQ_MAPRGNS flag is specified (not likely) or the actual size of the
            product-queue prevents it from being memory-mapped by a single
            mmap(2) call. Eliminated use of _MAPRGNS C macro.

        pqact(1):
            Added "-metadata" option to FILE action. This causes a binary
            representation of the data-product's metadata to be written to the
            output file. See the distributed, example pqact(1) configuration-
            file for more information.

            Documented "-log" option of FILE action in distributed, example
            pqact(1) configuration-file.

        HTML documentation:
            Removed all attributes from <body> element to enable correct
            working with new UPC website.

            Improved documentation on running multiple LDM-s.

        Misc:
            Modified file "protocol/LdmProxy.c". Replaced use of
            "s_prod_info(NULL, 0, ...)" with use of a static buffer to prevent
            SIGSEGV on 64-bit RHEL 6. Thanks Doug Gaer.

            Removed valgrind(1) lint from "misc/inetutil.c:ghostname()".

            Added handling of snprintf(3) and vsnprintf(3) returning a value
            greater than the size of the buffer.

            Improved log(3) module:
                * Arbitrarily long messages;
                * Return-value handling of vsnprintf(3); and
                * Thread-safe.
                * Added log_errnum(int errnum) in anticipation of supporting
                  multiple threads.

6.9.7   2011-02-01
        Installation:
            Make the determination of large-file support by the configure(1)
            script more robust by removing the use of the "-v <spec>" option of
            the getconf(1) utility because some of those utilities are broken.

        ldmadmin(1):
            Improve the computation of the queue parameters when the queue is
            too small or the maximum-latency is too large by basing the
            computation on the data-usage and slot usage at the time when the
            minimum virtual residence time is set in order to increase the
            stability of the result.

            Improve the warning message from the "ldmadmin vetqueuesize"
            command when the reconciliation-mode is "do nothing" in order to
            better inform the user by printing to the standard error stream
            what the queue parameters or the maximum-latency parameter should
            be in order to guarantee rejection of duplicate products.

        pqmon(1):
            Improve the output from the "-S" option in order to improve the
            stability of the computation of new queue parameters and maximum
            latency parameter by printing two more metrics: the data-usage and
            the slot-usage at the time when the minimum virtual residence time
            was set.

        pq(3) library:
            Add additional queue metrics in order to improve the stability of
            the computation of new queue parameters and maximum latency
            parameter by adding persistent tracking of the number of bytes used
            and the number of slots used when the minimum virtual residence
            time is modified.

            Improve the computation of the minimum virtual residence time in
            order to improve its stability by safeguarding the computation
            against data-products that are received or deleted before their
            creation-time.

            Improve the minimum virtual residence time access-API by replacing
            pq_getMinVirtResTime() and pq_clearMinVirtResTime() with
            pq_getMinVirResTimeMetrics() and pq_clearMinVirtResTimeMetrics(),
            respectively.

6.9.6   2011-01-25
        pqact(1):
            Now converts a relative specification of its configuration-file to
            an absolute one so that the file can be (re)read even if the
            current working directory changes (which is the default in LDM
            6.9).

        ldmd(1):
            Add check for empty product-identifier patterns in the LDM
            configuration-file. ldmd(1) will now emit a good error message and
            error-exit if it encounters one.

6.9.5   2011-01-20
        Installation:
            Correct determination by the configure(1) script of the pathname
            of the LDM log file for setting in the configuration-file of the
            system logging daemon.

6.9.4   2011-01-10
        Installation:
            Correct the configure(1) script's adjusting of the "sysconfdir" and
            "localstatedir" variables in order to get the "--syscondir=" and
            "--localstatedir=" options working.

            Correct a bug in the makefile rule that adds the LDM to the list
            of facilities that don't log to any system log files.
            
            Generalize the makefile rule that ensures the LDM doesn't log to
            any system log files.

6.9.3   2011-01-04
        Installation:
            Correct a bug in the configure(1) script's test for the c89(1) or
            c99(1) compiler that prevents building with support for large files
            on 32-bit systems.

            Generalize the makefile rule that adds the LDM to the list of
            facilities that don't log to the system log file.

        ldmadmin(1):
            Modify "newlog" command so that it no longer prevents other
            ldmadmin(1) scripts from executing simultaneously.

        pqact(1):
            Add the SIGXFSZ (file size limit exceeded) signal to the set of
            ignored signals in order to prevent the FILE action from crashing a
            running LDM system if the output file gets too big.

        Documentation:
             Remove "bin/" prefix from crontab(1) entry examples. It's
             unnecessary because the entries' "bash -l" beginning should obtain
             the correct LDM user's PATH environment variable.

6.9.2   2010-12-30
        Improve HTML documentation:
            Correct crontab(1) example for "ldmadmin check".

6.9.1   2010-12-29
        Enhance installation:
            Modify configure(1) script so that it attempts to build in as large
            a programming environment as possible (as it did in versions 6.2
            through 6.8) in order to support product-queues larger than 2^31
            bytes. The configure option "--disable-max-size" disables this
            feature.

        Modify ldmadmin(1):
            * Correct ldmadmin(1) lock-file locking (IMPORTANT!).
            * Improve queue-deletion logic.

        Improve pqcreate(1):
            Check for overflow of size specification due to suffix ("M", "G",
            etc.).

        Document wasReceived(1):
            Add printing of usage message; create man(1)-page; and add to list
            of programs in HTML documentation.

6.9.0   2010-12-23
        SUMMARY: Dragged the kicking and screaming LDM package into the late
            20th century.  :-)

        Installation:
            Upgraded the package-installation mechanism from one based on
            autoconf(1) and ad-hoc makefiles to one based on automake(1).  THIS
            IS A BIG DEAL WITH RAMIFICATIONS: BOTH THE INSTALLATION PROCEDURE
            AND LAYOUT ARE DIFFERENT.  FORGET EVERYTHING YOU KNOW ABOUT
            INSTALLING THE LDM AND FOLLOW THE NEW WEB-PAGE INSTRUCTIONS.

            Incorporated documentation into the package.

        Registry:
            Created a registry for the LDM similar to the Windows registry,
            Gnome's GCONF, and Java's preferences.  The registry can be
            accessed both from scripts and programatically.  A new utility,
            regutil(1), can access the registry from the command-line.
            
            The registry is implemented as an XML file (etc/registry.xml) -- so
            it can be manually edited if no other process is writing to it.

            As a consequence of the creation and use of the registry, the
            following environment variables no longer work:
                LDMHOSTNAME
                LDMPQFNAME

        Portability:
            Added checks for netstat(1) and top(1) to configure(1) script and
            appropriately modified ldmadmin(1).  Among other things, this
            ported the "ldmadmin printmetrics" command to Mac OS X (note,
            however, that a bug in Mac OS X prevents the LDM from working
            reliably on that system).

        ldmadmin(1):
            Added "vetqueuesize" command to reconcile the maximum latency
            parameter with the observed minimum virtual residence time of the
            queue. THIS IS A BIG DEAL BECAUSE IT MEANS THE LDM SYSTEM CAN NOW
            *AUTOMATICALLY* RECREATE THE PRODUCT-QUEUE -- ADJUSTING ITS SIZE AS
            NECESSARY -- TO PREVENT DUPLICATE PRODUCTS FROM BEING TRANSMITTED.
            See the web-page on configuring the LDM for details.

            Added "check" command to check the LDM system via crontab(1). This
            command will adjust the size of the product-queue if necessary
            and configured to do so.

            Made decoding of invocation-arguments command-specific so that
            the "-f" option could be used in both the "mkqueue" and "watch"
            commands.

            Improved support for concurrent ldmadmin(1) processes: replaced
            test for lock-file existence with non-blocking call to flock().

            Modified "clean" command so that it no longer emits a warning and
            error exits if the LDM server pid-file (~/ldmd.pid) doesn't exist.

            Modified "log" command so that it uses the PAGER environment
            variable instead of more(1).

            Made "usage" the default command.

            Cleaned-up "usage" message.

            Enhanced output of "config" command.

            Improved some error-messages.

        LDM server (ldmd(1)):
            Renamed the LDM server from "rpc.ldmd" to just "ldmd".
            APPROPRIATELY ADJUST ANYTHING YOU HAVE THAT DEPENDS ON THIS NAME.

            Added logging to some failed pq_close() calls in an attempt to
            debug the Mac OS X 10.5 fcntl() problem.

        regutil(1):
            New utility for accessing the LDM registry from the command-line.

        pqmon(1):
            Added "-S" option to print various "size" parameters to the 
            standard output stream.

        pqutil(1):
            Added "-C" option to clear the minimum virtual residence time
            metric.

        ulogger(1):
            Made the LDM logging facility (default: LOG_LOCAL0) the default
            facility for the "-p" option.

        pqsend(1):
            Modified to use LDM-6 protocol and added option to decouple its
            total time-out and time-offset parameters.

            Improved filtering of sent data-products.  If the downstream LDM
            replied to the HIYA with a RECLASS response, then the offered
            product-class specification was replaced with the one in the reply.
            This would prevent the originating site from restricting the class
            of products sent to the LDM. Now, the product-class specification
            in the RECLASS response from the LDM is used in series with the
            originating site's specification: products must now pass both
            filters.

        ldmsend(1):
            Modified to ensure that it can send a zero-length file on any
            system.

            Improved filtering of sent data-products.  If the downstream LDM
            replied to the HIYA with a RECLASS response, then the offered
            product-class specification was replaced with the one in the reply.
            This would prevent the originating site from restricting the class
            of products sent to the LDM. Now, the product-class specification
            in the RECLASS response from the LDM is used in series with the
            originating site's specification: products must now pass both
            filters.

        pq(3) library:
            Corrected ability to build without mmap(2) support via the NO_MMAP
            C macro.

            Added the ability to track the minimum virtual residence time.

            Added logging of data-product metadata when the associated
            data-product is deleted from the product-queue and it was created
            in the future.

        plotMetrics(1):
            Added test for non-existent data-files.

        Misc:
            Corrected pat_clone() if the source is the trivial pattern ".*".

            Upgraded the version-control mechanism from CVS to git(1).

            Corrected FNEXRAD webpages: removed "floater" link and corrected 
            "how to" link.

            Replaced defunct hyperlinks to list of WMO headers with hyperlink
            to WMO Tables from Manual 386.

            Added (undocumented) wasReceived(1) script.

            Added "config.h" to installed headers.

6.8.1   2009-08-14
        Installation:
            Improved configure(1) script:
                Added checks for ar(1), rpcgen(1), netstat(1), ntpdate(8),
                and version 5 of perl(1).

                Documented more significant environment variables listed
                by "configure --help".

            Replaced use of $(INSTALL) in makefiles with cp(1) because
            that was always the value of the macro.

        ldmadmin(1):
            Improved responsiveness by changing default ntpdate(1)
            timeout from 20 seconds to 5.

            Improved printmetrics":
                Fixed bug that caused the command on some systems to
                terminate prematurely due to a close() error.

                Set default values for product-queue metrics to -1
                (missing).

                Ported command to more environments.

                Modified command to honor value of variable $pq_path.

        Added internal documentation to file pqact/state.c.

6.8.0   2009-07-31
        Installation:
            The ldmadmin(1) configuration-file is copied, read, and
            rewritten with additional user-configurable parameters.

        LDM Server (rpc.ldmd):
            Improved vetting (i.e., access-checking) of a client to
            prevent delays due to a time-out on the reverse DNS lookup,
            which is used to convert the client IP address into a
            hostname:
                Moved vetting from the LDM server before fork(2)ing a
                child process to the fork(2)ed child process.

                Made vetting a two-phase procedure: first with the
                client IP address and then, if and only if that fails,
                with the client hostname.

            Added the new option "-M max_clients" (default: 256).

        ldmadmin(1):
            Program:
                Added the ability to check the accuracy of the system
                clock.  This new ability is highly user-configurable.
                The defaults are to check the clock but not to abort if
                it's off by too much.

                Added removal of product-information (~/.*.info) files
                to the "delqueue" command if "$deleteInfoFiles" is true
                in the ldmadmin(1) configuration-file.

                Added the new option "-M max_clients".

                Added the new commands "printmetrics", "addmetrics", and
                "plotmetrics".

                Moved variables "$os" and "$release" to the
                configuration-file.

                Added the error message "Uknown command: ".

                Removed printing of "ldmadmin" from "ldmadmin usage" output.

            Configuration-file (ldmadmin-pl.conf):
                Improved internal documentation and layout.

                Added many new variables.

            Manual-Page:
                Documented LDM configuration-file argument.

                Added "-C" and "-x" options.

                Rearranged options alphabetically.

        scour(1):
            Added the prefix "scour: " to log messages.

        scripts/plotMetrics:
            Created this script for plotting the accumulated output of
            "ldmadmin addmetrics".

6.7.1   (was 6.7.1.1) 2009-06-19
        Installation:
            Modified the rule for making the RPC library so that it
            always adds the object modules because they weren't always
            added to the LDM library on a very fast Linux
            2.6.26.6-79.fc9.x86_64 system.

            Added printing of system logging daemon PID file to
            configure(1) script output.

            Improved configure(1) help message.

        ldmadmin(1):
            Modified "ldmadmin pqactHUP".  In general, it now restricts
            its search for pqact(1) processes to those owned by the
            user.  This should only affect sites running multiple
            pqact(1)-using LDMs on the same host.

        rpc.ldmd(1) (LDM server):
            Improved handling of "EXEC pqact..." entries in the LDM
            configuration-file that have trailing whitespace by the
            ldmadmin(1) script.

            Improved ldmd(1) manual-page.

        Downstream LDM:
            Fixed bug in downstream-LDM code when it receives a
            data-product that is larger than the largest data-product
            that the product-queue can hold.  Before, the downstream-LDM
            process would terminate; now it emits an error-level log
            message and continues.  (Thanks AWC).

        pqact(1):
            Fixed a bug in pqact(1) that caused it to receive a
            segmentation fault (SIGSEGV) when an action-entry matched
            the dummy "_BEGIN_" data-product.  Thanks Chuck.

            Promoted "timed-out" message from pqact(1) PIPE action from
            WARN to ERROR.

        pqinsert(1):
            Added "-i" option to synopsis section of pqinsert(1)
            man(1)-page.

        Misc:
            Modified manual-pages to automatically indicate the time of
            last modification and put options in alphabetical order.

6.7.0   (was 6.7.0.7) 2008-10-09
        Installation:
            Added rpcgen(1) output to distribution (e.g., ldm6_clnt.c,
            ldm_xdr.c) and removed unconditional use of rpcgen(1) from
            makefiles.  This was done because rpcgen(1) on a Mac OS/X
            10.5.1 (Darwin 9.1.1) system generates output that's
            incompatible with the "rpc" subpackage.

            Slightly modified the configure(1) script to work around
            non-standard tr(1) utilities.

            Added the typedef "prod_class_t" to the header-file "ldm.h"
            and changed all code and documentation to use it instead of
            the typedef "prod_class".  This was done to allow "ldm.h" to
            be processed by a C++ compiler.  The typedef "prod_class"
            still exists for backward compatibility -- though it is no
            longer used in the code.  Both C and C++ programmers should
            now use "prod_class_t" instead of "prod_class".

            Added "typedef" for "rpc_inline_t" to "rpc/types.h" to
            support output of rpcgen(1) on SunOS 5.11 systems.

            Ported to Fedora 8.  The log file of the system log daemon
            is "/var/run/rsyslogd.pid".

            Ported to Darwin 9: corrected misdefinition of OPEN_MAX as
            10240 by ensuring that the XOPEN_SOURCE and
            XOPEN_SOURCE_EXTENDED macros are defined on that platform.

        Feedtypes:
            Changed the primary name of the FT27 feedtype from "NNEXRAD"
            to "NEXRAD3" to accomodate such data regardless of source.
            "NNEXRAD" is an understood alias for that feedtype.

        ldmadmin(1):
            Added checking of LDM configuration-file syntax to "start"
            command.

            Modified the "pqactcheck" command.  By default, it now
            checks the syntax of every pqact(1) configuration-file that
            is associated with an EXEC entry for pqact(1) in the LDM
            configuration-file.  LDM configuration-file entries like
            "EXEC pqact -f CONDUIT" (i.e., with options but with no
            explicit configuration-file) are correctly handled.

            Changed the default size of the product-queue from 400
            megabytes to 500 megabytes.

            Changed setting of PATH environment variable in ldmadmin(1)
            script to use $bin_path and $PATH only.

            Added initialization of local variables to functions in the
            ldmadmin(1) script to accomodate Perl interpreters that no
            longer perform default initialization.

        rpc.ldmd(1) (LDM server): 
            Adapted parsing of timestamps in .*.info files to Darwin 9.1.1: 
            replaced use of strptime() with sscanf() (strptime() conversion
            specification must be separated by non-alphanumeric characters).

        pqact(1):
            Made each decoder its own process-group leader.  This should
            improve the performance of decoders like GEMPAK's
            dcgrib2(1).

            Added "-metadata" and "-nodata" options to the PIPE action
            of pqact(1).

            Changed behavior if a corrupt state-file is read.  Before,
            the process would exit.  Now, it continues with the most
            recent data-product (same as if the state-file didn't
            exist).

            Adapted pqsurf(1) to handle multiple BOYC reports in
            composite SHIP bulletins.

            Added code to the parser of feedtype expressions to prevent
            an infinite loop upon encountering two consecutive UNION (|)
            operators.

        pq(3):
            Removed retry attempt from write-locking fcntl() call in
            file "pq/pq.c" because only fatal signals could occur.

        Misc:
            Improved some log messages.

            Slightly improved rtstats(1) man-page.

6.6.5   (was 6.6.5.11)  2007-06-19
        Corrected the "pqact" utility's determination of the month
        associated with a data-product from the creation-time of the
        data-product and the day-of-the-month field in the
        product-identifier.  This modification is tested extensively by
        executing the command "make check" in the pqact/ subdirectory.

        Removed extraneous carriage returns from file
        pqact/wmo_header.c.

6.6.4   (was 6.6.4.2)   2007-05-17
        Modified the function surf_split() in the "pqsurf" program so
        that it uses a dynamically allocated buffer instead of a
        statically allocated one.  This means that "pqsurf" can now
        handle arbitrarily large composite bulletins.

        Fixed (for the last time!) the "pqact" utility's determination
        of the month associated with a data-product from the
        creation-time of the data-product and the day-of-the-month field
        in the product-identifier.

        Changed the behavior of a downstream LDM upon reception of a
        COMINGSOON message whose data-product has zero length.  Before,
        this would cause the downstream LDM to exit; now the
        data-product is simply rejected.  Both LDM-6 and LDM-5 code were
        modified.

        Improved the performance of the "scour" utility.

        Added a call to exitIfDone() after the call to pq_sequence() in
        file "up6.c".

6.6.3   (was 6.6.3.1)   2007-04-06
        Corrected command that removes old ".*.info" files from the LDM
        user's home-directory in the "ldmadmin" script.  The "-prune"
        option wasn't preventing the "find" process from descending into
        subdirectories.

        Modified algorithm that determines when an upstream LDM should
        flush the connection to its downstream LDM.  The modification of
        the algorithm introduced in version 6.6.1 appears to not flush
        the connection often enough --- resulting in bursts of data
        which can cause problems (e.g., the ORPG apparently has problems
        keeping up with bursts of NEXRAD Level II data).  The modified
        algorithm will flush the connection the first time the end of
        the queue is hit and every 30 seconds thereafter if no relevant
        data is added to the queue.

6.6.2   (was 6.6.2.2)   2007-03-22
        Corrected (again) the "pqact" utility's determination of the
        month associated with a data-product from the creation-time of
        the data-product and the day-of-the-month field in the
        product-identifier.  This is the primary reason for this
        release.

        Added "-prune" option to execution of "find" in "ldmadmin" when
        removing old ".*.info" files from the LDM user's home directory.

        Corrected the logic behind an upstream LDM sending something (at
        least a NULLPROC) every 30 seconds.

6.6.1   (was 6.6.1.0) 2007-03-13
        Demoted the "Exiting" message from "rpc.ldmd" from log-level
        NOTE to log-level INFO unless it's in response to a TERM signal
        (such as by "ldmadmin stop").

        Modified the "flushing" algorithm of an upstream LDM.  It used
        to flush the connection more often than every 30 seconds; now it
        flushes the connection no more often than every 30 seconds.

6.6.0   2007-03-07
        Added a persistent-state file for a downstream LDM.  This file
        saves the metadata of the last, successfully-received
        data-product so that the next downstream LDM process that
        requests the same data from the same source can start where the
        previous process stopped.  The files reside in the LDM user's
        home-directory and have the pattern ".*.info".  This increases
        the startup performance of a downstream LDM and will greatly
        benefit LDM's with many REQUEST entries.

        Changed format of distribution file from ".tar.Z" to ".tar.gz"
        because the "compress" utility is not available on my
        development workstation (due to IP restrictions) and the (now
        necessary) "gunzip" utility appears to be ubiquitous.

        Corrected the "pqact" utility's determination of the month
        associated with a data-product from the creation-time of
        the data-product and the day-of-the-month field in the
        product-identifier.

6.5.1   (was 6.5.1.5) 2007-02-23
        Improved LDM performance:
            Of downstream process during startup by changing product-queue
            access-mode from writing to readonly when searching backwards
            for matching product to avoid file write-locking contention.

            Of upstream process during termination by
                Adding potential termination point to each data-product
                during initial backward search of the product-queue.

                Closing downstream connection upon receipt of SIGTERM.

            Of downstream process during termination by closing downstream
            connection upon receipt of SIGTERM.

        Modified the "pqact" utility:
            Corrected behavior of the "-overwrite" option of the FILE
            and STDIOFILE actions.

            Ensured proper behavior of the "-log" option of the FILE
            and STDIOFILE actions regardless of operating-system.

6.5.0   (was 6.5.0.4)
        Modified top-level LDM server:
            1.  Replaced sending of SIGINT to process-group with sending
                of SIGTERM because that allows for a cleaner shutdown of
                pqact(1) processes.  This *shouldn't* affect decoders
                because they've always been required to terminate upon
                reception of either a SIGTERM or SIGINT.  You might
                check your decoders, however.

            2.  Added the ability for the configuration-file to have
                "include" statements.

        Made all LDM programs safer in the face of asynchronous
        termination signals (SIGTERM) by eliminating calls to unsafe
        functions by signal handlers and correcting responses to
        SIGTERM.  The LDM server and its child processes will now
        respond synchronously to a SIGTERM rather than in an unsafe,
        asynchronous manner.  This makes termination of a running LDM
        system take longer (have patience), but greatly reduces the risk
        of mysterious crashes.

        Modified pqact(1) utility:
            1.  Added saving of the insertion-time of the last
                successfully-processed data-product in a file
                whose pathname is that of the configuration-file
                with ".state" appended.  This allows the pqact(1)
                process in a subsequent LDM session that uses the same
                configuration-file to start processing where the previous
                one left-off (it logs this fact).

                This means that one pqact(1) process, at most, should
                execute any pqact(1) configuration-file.

            2.  Added "-log" option to FILE and STDIOFILE actions.
                This option will cause the pathname and product-
                identifier to be logged at the NOTICE level.

            3.  Added logging of warning message when the oldest product
                in the product-queue is processed.

            4.  Modified error-message logged with a child process
                terminates.  If the child process was stated via an EXEC
                entry in the LDM configuration-file, then the command-line
                is appended to the error-message to identify the entry.

            5.  Added printing of the command-line of decoders that do not
                read from standard input quickly enough to log message.
                This should ease the identification of slow decoders.

            6.  Increased the number of arguments in a PIPE command from
                15 to _POSIX_ARG_MAX/2 (2048).

            7.  Modified algorithm for determining the canonical time of
                a WMO data-product from the day-of-month component in the
                product-identifier.  It now assigns the data-product to
                the previous month if and only if the canonical time of
                the data-product is one or more days in the future (as
                determined by the creation-time of the data-product and
                the day-of-month component in the product-identifier).
                This should eliminate the problem of old, retransmitted
                WMO data-products being assigned to a future time.

        Added "-i" option to pqinsert(1).  This option causes the MD5
        signature to be computed from the product-identifier rather than
        from the product's data.  This will greatly increase the rate
        at which large data-products can be inserted but requires that
        the product-identifier be unique.

        Modified behavior of product-queue module:
            Modified pq_setCursorFromSignature(3) in file "pq/pq.c".
            It used to find the data-product with the given signature
            by searching forward in the time-map from just before the
            creation-time of the target data-product until it either
            found a time-map entry whose signature matched or until
            the data-products appeared to come from the same source but
            were created one minute later.  Now it searches forward in
            the time-map from the same starting point until it finds
            an entry whose offset to the data region equals that of
            the signature-map entry.  If no entry is found, then a
            second search is made starting from the beginning of the
            product-queue up to the starting point of the first search.
            This second search is much more time-consuming but will find
            data-products whose creation-time is, otherwise, too far in
            the future (relative to the local system clock).  This should
            fix Art Person's problem of not finding the "signature"
            data-product during a reconnection by a downstream LDM
            (JIG-686458).

            Added warning-level log message to pq_insert(3) about
            data-products that are created sufficiently far in the
            future (see the previous paragraph) to cause problems during
            reconnection.  Only one such message will be logged per hour
            per ingest host.  In this day and age, any computer that's
            connected to the Internet can easily have an accurate system
            clock -- and that's been an explicit requirement for proper
            operation of the LDM from the beginning.

        Fixed bug in upstream LDM that could cause it to skip over
        data-products.  The bug was due to the way an upstream LDM
        processed a request with an encoded signature.  The LDM would
        adjust the "from" time of the request to the insertion time of
        the associated product, if found.  Under sufficient latency
        conditions, the insertion time would be after the creation-
        time of the next products that should be sent and the products
        would be filtered-out.  The correction involves removing the
        adjustment but still setting the product-queue cursor based on
        the signature product.

        Improved downstream LDM.  Removed from a reconnection attempt
        the setting of the metadata of the last successfully-received
        data-product from a search of the product-queue if the number of
        downstream LDM was two or more.  This was mistakenly introduced
        in version 6.4.5.

        Modified "log_log(3)" and "err_log(3)" so that they print error-
        messages using a "%s" format instead of passing them directly to
        ulog(3) because the messages might contain formatting characters
        (e.g., "%" from, for example, a product-identifier).  This will
        prevent upstream and downsteam LDM-s from crashing when printing
        a product-identifier that contains a "%".  (Thanks Harry.)

6.4.6   (was 6.4.6.5)   2006-10-19
        Improved error-message from readtcp() in the svc_tcp module
        when a select() on the socket times-out.

        Modified ldmadmin(1) script to allow a zero argument to the
        offset option (-o).

        Corrected behavior of the "-overwrite" option in pqact(1)'s FILE
        and STDIOFILE actions.  Before, data-products would always be
        appended unless the file was closed -- either explicitly via the
        "close" option or implicitly (and unpredictably) if pqact(1) ran
        out of file descriptors.  Now, both those actions always start
        writing from the beginning of the file.

        Corrected "-P port" option for ldmsend(1).  The option affected
        an LDM 6 connection but not an LDM 5 connection.  Now it does.

        Renamed the type "error_t" to "ErrorObj" to avoid a legitimate 
        name-conflict with system headers.

        Modified pq_del_oldest(3)) function so that it releases the data
        region if the signature isn't found in the signature-list.  This
        should have little, practical effect because the result of not
        finding the signature entry is, ultimately, to terminate the
        downstream LDM (once the queue is corrupt, it's a little late to
        ensure consistency -- still, the code is better).

        Modified vulog(3) function.  Because it calls functions that are
        unsafe in the presence of asynchronous signals (e.g., SIGCHLD),
        it now blocks most signals during its execution.  This should 
        prevent a SIGSEGV from occuring when inside the strftime(3) 
        function when a SIGCHLD is received.

        Changed error-message "Terminating due to LDM failure..." to 
        "Disconnecting due to LDM failure..." to improve accuracy.

        Moved initialization of autoshift module to accomodate incoming 
        HIYA connections that start sending data-products regardless of
        a RECLASS reply.  This solves a problem receiving data from WSI.

        Corrected ulog/log module (it only printed the first message).

        Cosmetic changes to "ulog/log" module.

        Committed previous-version changes to RPC library so that 
        they will actually appear in a distribution.

        pqexpire:
            Enabled "make tags".
            Added internal commentary to code.

        In an attempt to solve Robert Mullenax's problem of the upstream
        connection being closed for no apparent reason (see AET-991057)
        the "ulog/log" module was created to accumulate log-messages
        and some logging was added to the "rpc/svc_tcp" module.  This
        modification might have the added benefit of preventing a
        downstream LDM from receiving a SIGSEGV under very rare
        circumstances when the RPC layer closes the connection due to a
        fault (basically, svc_destroy(SVCXPRT*) was being called twice
        on the same transport).

6.4.5   (was 6.4.5.5)   2006-03-03
        Corrected behavior of downstream LDM when upstream host no
        longer is has the IP address that was used to establish the
        connection.  The downstream LDM now first verifies that
        the IP address of the upstream host has not changed when
        verifying that the upstream LDM is still alive after not
        receiving anything for 60 seconds.  This detects problems
        arising from the upstream host being assigned a different IP
        address by its Internet Service Provider upon reconnection
        to the Internet by the upstream host (e.g., the UCAR HAIPER
        airplane).  Added misc/inetutil/hostHasIpAddress() and modified
        server/requester6/is_upstream_alive() to use it.

        Rationalized forward and reverse hostname resolution:
        modified most code to use one of misc/inetutil/hostbyaddr(),
        misc/inetutil/addrbyhost(), or misc/inetutil/hostHasIpAddress.
        Added logging of excessive time-usage to those functions to
        notify user of, for example, an LDM server that's hanging trying
        to resolve an IP address into a hostname.  This is particularly
        important for LDM-s to which many rstats(1) connect.

        Modified the downstream LDM code so that it closes any
        connection to the network host database after an unsuccessful
        connection attempt.  This allows DNS updates to have an effect
        on a running downstream LDM.

        Modified when a downstream LDM process searches backwards
        through the product-queue for the most recent data-product that
        matches the product-class.  It now does it only once if it's the
        only downstream LDM process that will request the data.  This
        greatly reduces the load that a downstream LDM puts on the CPU
        when it can't connect to the upstream LDM.

        Corrected checking of saved product-information by a downstream
        LDM if the number of hosts sending the same products is two or
        more.  This should decrease the rate of transfer-mode switching.

        Changed the identifier used in ulog(3) messages: the remote
        hostname portion is no longer truncated after the first
        component of the fully-qualified hostname.  The maximum length
        of the identifier is still 32 characters.  This should make
        interpretation of log messages easier.

        Stopped ldmping(1) and pqcheck(1) from writing into log file
        when executing "ldmadmin start" and "ldmadmin stop".

        Modified rtstats(1) so that it can report more than 2^32 bytes
        of received data.

        Fixed "ldmadmin pqactHUP" for Mac OS X by adding "Darwin" to
        known operating-systems for executing ps(1) in order to find the
        pqact(1) PIDs (thanks to Dave Dempsey).

        Modified mkdirs_open() so that it doesn't error-return if the
        directory to be created exists (it might just have been created
        by another pqact(1) process).  This eliminates a race condition
        between two pqact(1) processes trying to write to the same
        output directory.

        Removed an assert(n > 0) call in pq/pq.c that was responsible
        for an upstream LDM crashing in the unlikely event that the
        first four bytes of a data-product's signature were all zero
        (2^32 to 1, against).

        Demoted "feed or notify failure; ..." message from level ERROR
        to level NOTICE because it's now expected for an autoshifting
        downstream LDM.

        Corrected test of strdup() result in parser for LDM 
        configuration-file.

        Modified pqinsert(1) so that it exits with a non-zero status if
        something went wrong inserting a file into the product-queue.

        Corrected ldmping(1).  It now correctly interprests hostnames
        that start with a digit (e.g., "600644362.tssmob.net") rather
        than assuming the hostname is an IP address in "dotted-quad"
        format.

6.4.4   (was 6.4.4.0)   2005-12-01

        Eliminated ERROR-level logging by the pqact(1) utility of
        the extraneous messages that start with "pbuf_flush (fd)
        write: Broken pipe" by returning removal of the relevant
        file-list entry to the reap() function, when appropriate.  This
        bug was introduced by the modification to pqact(1)'s logging in
        version 6.4.3.

6.4.3   (was 6.4.3.2)   2005-11-08
        Added support for 4 GB product-queues on 32-bit systems running
        Free BSD 4.

        Modfied product-queue module: it now memory-maps the entire 
        product-queue if possible and allowed based on a runtime 
        determination (rather than a configuration-time one).

        Modified pqact(1): it will now print the command-string of a
        PIPE child process (if available) when the child process is
        stopped or terminated by a signal or when the child terminates
        normally but with an error status.  The command-string won't
        be available if the child process terminates due to pqact(1)'s
        closing of the pipe.

        Modified logging module, ulog(3):
            Replaced use of vsprintf(3) with vsnprintf(3) to eliminate
            risk of buffer overflow.

            Rewrote vulog():
                Eliminated fork()ing in writing to console when regular
                logging fails because of reports of hanging, downstream
                LDM.  See <http://www.unidata.ucar.edu/support/help/MailArchives/ldm/msg04324.html>.

                Restructured code, removed superfluous code, and
                combined common code.

            Removed some lint(1).

        Corrected use of PATH_MAX in pqact/filel.c, which incorrectly
        assumed that the terminating NUL wasn't counted.

        Removed superfluous set_abbr_ident() from "up6" module.

        Changed URL "my.unidata.ucar.edu/content" to 
        "www.unidata.ucar.edu" wherever found.

6.4.2   (was 6.4.2.5)
    Bug Fixes:

        Downstream LDM:

            Fixed bug in "DownHelp" module that caused a downstream LDM
            5 resulting from a HIYA message to terminate normally with
            an error status when it received the first data-product.

        pqact(1):

            Fixed bug described in

                http://www.unidata.ucar.edu/support/help/MailArchives/ldm/msg04238.html.

            by improving how pqact(1) manages its file descriptors.
            File descriptors are now reserved for stdin, stdout,
            stderr, the configuration-file, the product-queue, and
            (possibly) logging.  Stdin and stdout are redirected to
            /dev/null at startup to prevent problems with miscoded child
            programs.  Stderr is redirected to /dev/null if logging
            isn't to stderr.  Most other file descriptors are set to
            close-on-exec.

        scour(1):

            Fixed a bug in scour(1) that caused it to output extraneous
            error-messages about not being able to read (irrelevant)
            directories.  The fix involved simplifying the use of the
            find(1) command.

        feedme(1):

            Fixed program feedme(1) -- which didn't work -- by adding
            use of module xdr_data.

    Non-Bug-Fix Improvements:

        General:

            Modified module xdr_data.  Changed implementation and API to
            allow programs like feedme(1) to allocate less memory.

            Removed some lint(1).

        rpc.ldmd(1):

            Added calls to prctl() on Linux systems to allow the LDM
            program (rpc.ldmd) to dump a core-file.

            Modified LDM server to use new "xdr_data" API.

        Downstream LDM:

            Cleaned-up code for determining the acceptable class of
            products from the product-class of a HIYA message and the
            ACCEPT entries in the LDM configuration-file.

            Modified "down6" module of downstream LDM system.  Renamed
            down6_new() to down6_init() and made it callable multiple
            times.  Changed handling of uninitialized module from
            assert()ion failure to error-code return.  Modified clients
            of down6 module accordingly.

        pqact(1):

            Improved efficiency of writing to a pipe by increasing the
            size of the pipe-buffer from _POSIX_PIPE_BUF (512) bytes to
            PIPE_BUF bytes on systems that define PIPE_BUF.

            Modified message logged when it takes longer than one second
            to flush a pipe: improved wording and reduced logging-level
            from ERROR to WARNING.

6.4.1
        Installation:

            Bracketed _XOPEN_SOURCE and _XOPEN_SOURCE_EXTENDED
            in "config/ldmconfig.h" with "#ifndef" to accomodate
            compilation environments that define those macros (contrary
            to the standard).

        Downsteam LDM 6:

            Fixed bug in handling of ACCEPT connections that caused
            the downstream LDM to crash by adding initialization of
            autoshift module in response to HIYA message.

6.4.0
        rpc.ldmd:

            Server:

                Added ability to use different port than well-known LDM
                port, 388:

                    Default LDM port can be set when package is built.

                    LDM port on which server will listen can be set when
                    server is executed.

                    Upstream port to which downstream LDM connects can
                    be set in associated REQUEST entry.

            Downstream LDM 6:

                Behavior:

                    Reject every data-product that is older than
                    "max_latency" seconds -- regardless of arrival mode
                    (HEREIS or COMINGSOON/BLKDATA).

                    Added ability to encode MD5 signature of last,
                    successfully-received data-product in FEEDME
                    product-class specification when connecting to
                    upstream LDM-6.  Should prevent skipping of
                    data-products that arrive at upstream LDM-6 out of
                    temporal order.

                    Added the ability of downstream LDM to automatically
                    adjust transfer-mode of feed (primary vs. secondary)
                    based on success of inserting data-products into
                    product-queue.

                    Replaced adjustment of product-class
                    specification in FEEDME request based on last
                    successfully-received data-product with similar
                    adjustment based on most recent data-product in
                    queue that matches specification.  Allows input from
                    other downstream LDM-s.

                    Changed way data-products are accumulated when
                    received via COMINSOON and BLKDATA messages.  They
                    are now fully received before any attempt is made to
                    insert them into product-queue.

                Performance:

                    Reduced CPU utilization by about 75 percent by
                    creating new RPC library function, svc_getreqsock(3)
                    and using it.

                    Increased size of queue for connection requests
                    in LDM server from 2 to 32.  Should ameliorate
                    connection problems that occur due to large number
                    of connection attempts in short time.

            Upstream LDM 6:

                Added "upstream" filtering.  An upstream LDM can now
                filter data-products based the product-identifier and
                regular-expression in the LDM configuration-file.

        pqact(1):

            Added ability to "back reference" more than nine
            subexpressions in string-replacement section of pqact(1)
            actions.  Now, for example, string "\(12)" in that section
            references twelfth subexpression of regular-expression.

        scour(1):

            Added blank line to top of scour(1) script to allow user's
            with non-conforming shell to execute script directly.

        rtstats(1):

            Default feedtype returned to ANY from ANY-EXP.

            Pseudo-random amount of time added to reporting interval to
            prevent convergence of TCP connections.

        Logging:

            Removed "<file>@<line>" field from "error" module log
            messages unless logging-level is DEBUG.

            Log messages are now prefixed with priority-level
            (e.g., NOTE, INFO).

            Slightly modified some log messages.

        Portability:

            Replaced use of non-standard C macro EPFNOSUPPORT in rpc(3)
            subpackage with EAFNOSUPPORT and EPROTONOSUPPORT.  Necessary
            to support building under Tiger version of MAC OS X.

            Replaced use of non-standard "h_addr" member of "hostent"
            structure with use of "h_addr_list[0]" to increase
            portability.

            Added "-lxnet" to LIBS on HP-UX 11 systems when in 64-bit
            mode.

6.3.1.0
        Removed the ldmprods(1) utility from the package because it 
        uses the *.stats files produced by the (now nonexistant)
        pqbinstats(1) utility.  User's should use the rtstats(1) utility
        for reporting statistics.

        *Really* removed pqbinstats(1) directory from the distribution.

        Fixed bug in pqact(1) that prevented decoders from writing to the
        logfile specified by the "-l" option.

6.3.0           2005-03-18
        Added "-I ip_addr" option to LDM server.  This allows the
        user to specify what network interface the server should use
        and enables

            1.  Construction of director/server clusters.

            2.  Running two LDM servers on the same host simultaneously.

        Added $ip_addr variable to ldmadmin(1) configuration-file,
        ldmadmin-pl.conf, and modified ldmadmin(1) accordingly.

        Added "--enable-logging=localn" option to configure(1) script to
        support the use of a different logging facility and permit the
        running of two LDM-s simultaneously.

        Removed sending of final statistics from rtstats(1)'s cleanup
        handler to avoid hanging the program if the remote host is
        unavailable.

        Added printing of IP address to "ldmadmin config" command.

        Removed "pqbinstats" directory from distribution and eliminated
        "ldmadmin dostats" command.

        Added "-P port" option to pqing(1) manual-page.

        Added "ulogger" to GARBAGE macro in ulog/Makefile so that the
        program will be removed by a "make clean" or "make distclean".

        Corrected misspelling in ldmadmin-pl.conf.

        The standard error stream of child processes executed by
        pqact(1) PIPE actions is directed to "/dev/null" in the child
        processes if it was closed in the pqact(1) process.

6.2.1           2005-02-18
        Added "1;" to the end of the ldmadmin(1) configuration-file,
        ldmadmin-pl.conf, so that setting $log_rotate to zero wouldn't
        cause the "require" statement in ldmadmin(1) to abort.

        Added RELEASE_NOTES to the source-distribution.

        Modified LDM configuration-file parser to prevent invalid
        entries like

            REQUEST IDS/DDPLUS .* host.domain

        from being misinterpreted as requesting data-products of
        feedtype "IDS" that match the regular-expression "/DDPLUS".
        Such entries are now detected as being invalid.

        Fixed the (deprecated) command "ldmadmin dostats" by correcting
        the invocation of the "mailpqstats" utility.

        Fixed extraneous memory-freeing in rtstats(1) that caused
        SIGABRT on Linux 2.6.10 system if the receiving LDM didn't want
        the data-products.

6.2.0           2005-02-01
        Added "rpc" subpackage -- replacing use of the native RPC
        library -- to work-around a bug in the AIX 5.1 ONC RPC 4.0
        implementation, which fails when receiving large (~10 MB)
        RPC messages (i.e., most NIMAGE data wasn't being received).

        Modified product-queue (pq) module:

            Corrected bug in pq(3) module when inserting a data-product
            that has the same insertion-time as an already existing
            data-product.  The insertion-time in now incremented by
            one microsecond to ensure unique keys in the time-map
            rather than using the byte-offset of the data-product.
            Hopefully, this will eliminate the rare occurrence in which
            a data-product is missed by a product-queue reader because
            it has the same insertion-time as the previous data-product
            in the product-queue but has a smaller byte-offset.

            Corrected fClr() and fMask() macros in file "pq/fbits.h"
            so that they correctly handle the case where the "flag"
            variable is smaller than the variable in question.  This
            removes a problem creating product-queues with data-sections
            larger than (2^32)-1 bytes on systems where sizeof(size_t)
            == 8 and sizeof(unsigned) == 4.

        Made all programs that use regular-expressions convert all
        externally-specified pathological regular-expressions into
        non-pathological ones.

        Modified top-level LDM server:

            Removed latent bug that caused file-descriptor table to
            fill-up -- preventing additional connections -- if fork(2)s
            failed for a while.

            Corrected bug in LDM configuration-file parser.  The LDM
            will now log an error-message and terminate if it encounters
            an invalid feedtype expression.

        Modified downstream (i.e., receiving) LDM:

            Changed the way the "last" data-product creation-time is
            saved.  Before, the creation-time of the most recently
            received data-product was used.  Now, that time is used
            only if it is more recent than the saved time.  This
            should reduce problems caused by the sequential arrival of
            data-products with creation-times that are non-monotonic.

            Modified down6_get_last_arrival() to accomodate Gilda's
            c89(1).

            Improved error-messages when the LDM can't connect to an
            upstream LDM.

        Modified programs to reduce artificially-induced latencies:

            Modified the toClients() function in the "pqing" module so
            that the "arrival" argument is ignored and the creation-time
            of the data-product is set within the function itself.
            This should reduce the (apparent) latency on systems doing
            data-product ingestion.

            Modified the pqinsert(1) utility so that the data-product
            creation- time is set just prior to inserting the
            data-product into the product-queue.  This should reduce any
            (apparent) latency.

        Modified pqact(1).  A configuration-file with no entries is now
        logged as such rather than as having a syntax error.

        Modified rtstats(1):

            A warning-level error-message is logged if it can't connect
            to the remote LDM.

            The latency field in the data-product it creates is now
            formatted "%g" from a floating-point value.

        Modified pqcheck(1).  Added support for logging debug-level
        messages (-x option).

        Modified scour(1) utility to work-around bug in OSF1's find(1)
        utility.

        Ensured that all utilities log messages of level LOG_WARNING.

        Modified ldmadmin(1) script:

            Moved the configuration section of ldmadmin(1) into a
            separate file (etc/ldmadmin-pl.conf).  A consequence of this
            is that if the environment variable LDMHOME is not set, then
            $HOME is used.

            Removed setting of UDUNITS_PATH because it doesn't have
            anything to do with running the LDM.  User's who need this
            environment variable set in order for the gribtonc(1)
            decoder to work properly should set it in the profile-file
            of the LDM user's user-shell.

            Corrected default value of $surf_size variable.  Previous
            value of "2M" caused command "ldmadmin mksurfqueue" to hang.

            Fixed bug in ldmadmin(1) so that "ldmadmin watch -f
            'IDS|DDPLUS'" now works.

            Made "ldmadmin clean" abort if the LDM system is running.

            Corrected use of "$?".

            Corrected some error-messages.

        Added scouring of ~ldm/logs/*.stats files to example scour(1)
        configuration-file.

        Ported package to
            
                Darwin (alias Mac OS X)
                SunOS 5.10 (alias Solaris 10)

            The package has poor performance under SunOS 5.10.  Sun is 
            investigating.

        Modified configure(1) script:

            Made the script try to create an LDM system that supports
            product-queue sizes up to (2^32)-1 bytes.

            Added "--disable-max-size" option so that the user can
            ensure that the resulting LDM only supports smaller
            product-queue sizes (in order to use a previously-existing
            product-queue, for example).

            Corrected test for non-socket /dev/log.

            Now augments, rather than replaces, a user-specified
            CPPFLAGS.

        Modified makefiles:

            Modified top-level makefile to get libldm.a(ldm_version.o)
            updated when VERSION is modified.

            "make clean" no longer removes *.log files; "make distclean"
            does.

        Removed files INSTALL and INSTALL.bin from distribution
        after moving their information to file README.

        Renamed this file (HISTORY) to CHANGE_LOG.

6.1.0           2004-08-25
        Modified the product-queue module (pq):

            Made available 4 data-product slots that were, otherwise,
            unvailable.  This means that the minimum number of empty
            slots can now go to 0.

            Added a writer-counter variable to the product-queue file.
            Opening the product-queue for writing increments the on-disk
            value and closing the product-queue decrements it.  This
            allows for a fast determination of whether the product-queue
            was properly closed and, consequently, self-consistent.  As
            a consequence, the script for starting the LDM system at
            boot-time has changed significantly (see the pqcheck(1)
            utility).  Furthermore, ALL INGESTERS MUST BE RELINKED
            AGAINST THE NEW LDM LIBRARY FOR THE NEW CONSISTENCY-TEST TO
            BE RELIABLE.

            Creation of a product-queue file now fails if the requested
            size of the file (which is contained in an "off_t") is too
            large to be represented by variables of type "size_t".

        Modified the LDM server (rpc.ldmd):

            Modified setting of "from" time in downstream LDM for the
            data-product selection criteria.  Now, it will not ever
            request any products that are older than the "time offset"
            argument of the "-o" option if it was specified or the
            "maximum latency" argument of the the "-m" option (default 1
            hour) otherwise.  Before this change, a downstream LDM could
            request data-products that were much older than this if the
            upstream LDM was unavailable for a long time.

            Added a 1 second pause before an upstream LDM first starts
            sending data-products or notifications to a downstream
            LDM.  This prevents, for example, a HEREIS packet arriving
            contiguously with a FEEDME reply and works around the poor
            RPC implementations of some operating systems.

        Modified the pqact(1) utility:

            Added a work-around for the non-conformance of OSF/1
            regarding the SA_RESTART option of sigaction().  On such
            an operating-system, a write to a pipe by pqact(1) could
            be terminated by a signal (e.g., SIGCHLD) causing the
            data-product to be incompletely processed.

            Increased the maximum number of file descriptors that can
            be simultaneously open from "32" to something based on the
            output of "getconf OPEN_MAX".

            Corrected examples in configuration-file (pqact.conf).

        Modified the pqcreate(1) utility: it now interprets the
        specification of the size of the product-queue by pqcreate(1)
        differently. Previously, a "K", "M", or "G" suffix would mean
        "kibi", "mibi", or "gibi" (powers of two nearest 1e3, 1e6, or
        1e9); now it means "kilo", "mega", or "giga".  This now makes
        "4000M" equal to "4G", whereas before they were different.

        Modified the ldmadmin(1) script:

            Added the command "restart".

            Added the options "-m maxLatency" and "-o offset" to the
            "start" command (the "restart" command also has these
            options).

            Added the variable $pq_slots.  This variable sets the number
            of data-product slots in the LDM product-queue.

            Modified the interpretation of the specification of the size
            of the product-queue to be consistent with the pqcreate(1)
            modification, above.

            Greatly increased the performance of the "ldmadmin
            queuecheck" command by switching from use of pqcat(1) to use
            of pqcheck(1).

            Removed the "ps" command because there are just too many
            ps(1) implementations out there that differ from the UNIX
            standard and from each other (and the same computer can have
            incompatible versions).

            The "watch" and "queuecheck" commands now first check that
            the LDM system is running.

            Added printing of $numlogs and $log_rotate to the "ldmadmin
            config" command.

        Modified the scour(1) utility:

            Greatly improved performance -- mostly by using xargs(1).

            Removed package-specificity from examples in
            configuration-file (scour.conf).

        Modified the ulog(3) module: it no longer appends an ASCII NUL
        to messages when logging to a file.

        Changed the feedtype-string that is printed for NEXRAD Level
        II data-products from CRAFT to NEXRAD2.  The strings CRAFT,
        NEXRD2, and NEXRAD2 can all be used to specify this feedtype in
        configuration-files, however.

        Increased the maximum number of statistical-reporting bins
        in the "binstats" module (which is used by rtstats(1) and
        pqbinstats(1)) from 96 to 4000 to eliminate underreporting
        problem now that more than 96 CRAFT radars exist.

        Corrected manual pages.  Removed all references to the
        LDM 5 "Site Manager's Guide".  Replaced references
        to "http://www.unidata.ucar.edu" with references to
        "http://www.unidata.ucar.edu/software/ldm/"

6.0.15          2004-03-31
        Added code to work-around TCP bug introduced by patch APAR
        IY38541 for the AIX operating-system.  This patch is included
        in maintenance-level 11 of AIX 4.3 and maintenance-level 5 of
        AIX 5.1.  The bug makes TCP connection non-blocking, causing
        upstream LDM to exit due to "resource temporarily unavailable".
        With this work-around, LDM6-s running on the above AIX systems
        will be able to send data-products to requesting downstream
        LDM6-s.  They will not, however, be able to satisfy requests
        by downstream LDM5-s.  Also, the same O/S upgrades introduced
        an, apparently, related bug in the TCP layer that causes the
        connection from a downstream LDM running on the upgraded O/S to
        an upstream LDM to episodically dissapear.  The upstream LDM
        reports a "broken pipe" and the downstream LDM reports that the
        connection to the upstream LDM "closed".  This problem will be
        reported to IBM.

        The above bug also causes a connection from a downstream LDM
        running on the upgraded AIX system to episodically close for no
        apparent reason.  Consequently, the reconnection strategy of a
        downstream LDM-6 has been modified to be more aggressive (i.e.,
        to try to reconnect earlier) but with an exponential backoff to
        the default maximum of 30 seconds.

6.0.14          2003-07-21

6.0.14.7
        Made test of pqact(1) configuration-file upon LDM startup 
        conditional upon its existance.

6.0.14.6
        Fixed bug in downstream LDM 6 introduced in version 6.0.4: under
        some circumstances, a failed FEEDME or NOTIFY request wouldn't
        cause the connection to be closed and, consequently, the socket
        and client-handle resources to be released -- leading to a
        blocked, upstream LDM process with a read-lock on a product.

        Fixed latent bug in module "up6".  Too few arguments passed to 
        udebug(3) when a product-queue lock is encountered.

6.0.14.5
        Fixed error-reporting bug.  Receiving LDM-s will no longer
        attempt to unregister from the portmapper -- eliminating the
        possibility of disconcerting (but harmless) "pmap_unset()"
        failure messages.

        Modified the LDM so that a SIGUSR1 causes the pseudo-random 
        number generator in the product-queue module to be reset.

        Improved robustness of the rtstats(1) utility in the face of bad
        clock times (e.g., CRAFT data).  This should prevent rtstats(1)
        from opening multiple connections in the same minute.  THIS IS A
        BIG DEAL.

6.0.14.4
        Ported package to HP-UX B.11.11 U.

        Changed the effect of a SIGTERM to the top-level LDM process: it
        now sends a SIGINT to all child processes in order to exit in a
        more timely manner.

        Eliminated use of the word "class" as a variable name to
        accomodate C++.

        Modified LDM 6 product-sending code so that it checks the
        connection if it hasn't sent anything for 30 seconds.  This
        should help prevent the buildup of upstream processes.

        Added a check of the syntactic validity of the pqact(1)
        configuration-file to the "ldmadmin start" command to help the
        user who changes the configuration-file without checking it.

6.0.14.3
        Partially ported package to HP-UX B.11.11 U.

        Added observance of "done" flag to module ldm_clnt -- resulting
        in more responsive termination of an LDM system that is
        attempting to connect to an upstream LDM.  Modified module acl
        accordingly.

6.0.14.2
        Made the IS_ALIVE check on the upstream LDM more tolerant of 
        connection failures.  This should reduce the number of
        unnecessary reconnections.

        Improved error-logging of LDM 6 connection attempts.  If an
        attempt fails, a error-message will be logged at the ERROR
        level.  The reason or reasons behind the failures of the port
        388 and portmapper attempts are logged at the INFO level.

6.0.14.1
        Fixed memory-leak in receiving LDM process.  When receiving from
        a sending LDM 6, the memory-usage of the receiving process
        would sometimes jump by about 250 kilobytes if the connection
        was broken and then re-established.

6.0.13
        Fixed a small memory-leak bug in the utility rtstats(1).  If the
        destination LDM was version 5, then it would leak about 37 bytes
        per transmission.

        Modified the file-existance tests in ldmadmin script so that
        they will work on systems (e.g., Linux) that would, otherwise,
        require a perl utility with compiled-in support for large-files.

6.0.12
        Modified strategy for determining which program version is
        used when connecting to an upstream LDM (version 5 or 6): a
        downstream LDM will now connect using version 5 if and only
        if a previous version 6 connection attempt receives a program
        version mismatch indication (RPC_PROGVERSMISMATCH).  This should
        eliminate the possibility of a downstream LDM-6 connecting to
        an upstream LDM-6 using LDM-5 protocols during the "window of
        vulnerability" that exists when the upstream LDM system is
        started.

        Changed downstream LDM code so that it doesn't sleep before
        reconnecting to the upstream LDM when the connection is closed
        due to a timeout.  This will reduce the magnitude of product
        latencies due to connection timeouts at the cost of more log
        messages.

        Synchronous checks have been added in several places to make the
        LDM more responsive to a termination request (such as from an
        "ldmadmin stop").

        To work around a bug in Unisys ingest systems, the program
        pqing(1) has been modified to allow an extraneous newline
        between the end-of-product and beginning-of-product delimiters.

6.0.11
        Requesting LDM process will no longer terminate if the
        connection to the upstream host is so bad that it can't connect
        in any fashion or if an LDM isn't running on that host.
        Instead, it will continue to retry.

6.0.10
        Corrected bug in make_request() in module requester that caused
        "wanted" and "allowed" product-class specifications in diagnostic 
        RECLASS message to be the same.

        Corrected bug in feed_or_notify() in module ldm6_server that caused
        "wanted" and "allowed" product-class specifications in diagnostic
        "Restricting request" message to be the same.

        Demoted logging-level of rtstats(1) "couldn't connect" message from
        ERR_FAILURE, to ERR_WARNING to lessen user anxiety.

6.0.9
        Corrected bug in make_request() that caused assertion failure in
        xdr_timestampt() because the timestamp was part of the RECLASS
        reply and the product-class of the reply had been XDR freed
        (setting its timstamps to TV_NONE).

6.0.8
        Replaced premature return from ldm_clnt_create_vers() use of
        NULLPROC for RPC error-code not being a program version 
        mismatch to being a time-out.

6.0.7
        Fixed SIGSEGV bug in ldm_clnttcp_create_vers() and improved 
        error messages.

6.0.6
        Reimplemented ldm_clnt() to solve rtstats(1) connection problem.

6.0.5
        Fixed slight memory-leak bug in rtstats(1) and ldmsend(1).

6.0.4
        Corrected use of hereis_6() and comingsoon_6() by programs
        rtstats(1) and ldmsend(1).  They should now be able to send to
        an LDM 6.

6.0.3
        Improved diagnostic messages in which_version().

        Made "ldmadmin pqactcheck" return a failure exit-status if the
        configuration file contains a syntax error.

        Generalized receiving LDM: now accepts multiple BLKDATA messages
        for a product.

        A downstream LDM no longer adjusts the time-interval of acceptible
        data products when replying to a HIYA.  Duplicate product detection
        is still in effect.  This prevents rejection of data products sent
        using ldmsend(1) by a host with an inaccurate clock.  It also
        places the burden of knowing what to send on the upstream HIYA-
        initiating LDM.

        Fixed bug that prevented the maximum hereis size field of ACCEPT
        entries in the LDM configuration-file from having an effect.

        Ported the ldmsend(1) and rtstats(1) utilities to LDM-6
        protocols: they can now send to a version 6 LDM.

        Added HTML documentation as a separate distribution.

6.0.2
        Restored use of "done" flag and removed atexit() registration of
        down6_destroy().
        
        Removed child-process-termination loop from ldmd.c in attempt to
        keep product-queue consistent (pqcat -s).

        Eliminated excessive delay caused by portmapper-access functions on
        a FreeBSD system than isn't running a portmapper.

        Fixed bug due to copying HEREIS product identifier to garbage 
        pointer in down6 module.

6.0.1
        Ensured release of COMINGSOON_6-reserved space in product-queue
        upon normal termination by modifying down6 module: 1) made
        down6_destroy() idempotent; and 2) registered down6_destroy()
        with atexit().  Hopefully, this will fix the "pqcat -s" failures.

6.0
        Changed default CFLAGS from "-g" to "-O".

        Reworked build procedure.  No more Makefile.in-s.

        Added commentary about pathological regular expressions to template
        "ldmd.conf" file.

        Added sync(1) invocation to "ldmadmin stop".

        Regularized compiler-command word-order.

        Made module child_process_set a singleton and made free(3)ing of
        pid_t element more robust (it might have been causing a SIGSEGV
        under Linux).

        Have duplicate products update the most-recent-product time 
        of a connection in both LDM-6 and LDM-5 receivers.

6.0.0.18
        Fixed incorporation of regex/ subdirectory into build
        procedure.

6.0.0.17
        Added regex(1) utility.

        Rearranged blocked-signals reversion steps in pq::ctl_get() to
        maintain invariants.

        Changed RPC timeout from default 25 s to 60 s.

6.0.0.16
        Added warning message if flushing NULLPROC-6 fails in "up6"
        module.

6.0.0.15
        Added "tags" target to pq/Makefile.in.

        Replaced 7 d timeout of non-batched (i.e., blocking) LDM-6
        RPC messages with default, 25 s timeout to avoid situation in
        which a sending LDM is trying to read the reply of a flushing
        NULLPROC call and the receiving LDM is in select() waiting for
        an incoming RPC message.  This "netlock" situation was seen on
        2003-02-7 between two sending LDMs on Jackie and two receiving
        LDMs on Thelma for the IDS|DDPLUS and NNEXRAD feeds.  (Bad RPC!
        No doughnut!)

6.0.0.14
        Ported to OSF/1.

        Added an additional criterium to the function
        is_upstream_alive() for assuming that the sending LDM is still
        alive: if the client-side handle can't be created due to a
        time-out of the connection attempt (RPC error == RPC_SYSTEMERROR
        && system error == ETIMEDOUT).

6.0.0.13
        Simplified xdr_data module and its use based on assumption of
        valid client-usage.  It was this or find every error-condition
        where xd_free() or xd_unset_buf() wouldn't be invoked.

        Corrected use of xdr_data module.

6.0.0.12
        Corrected use of "xdr_data" module.

        Problem.

6.0.0.11
        Increased use of "xdr_data" module:
            Modified modules "down6" and "svc5" to use "xdr_data" module
            for COMINGSOON/BLKDATA messages.

            Modified file "ldm.x": replaced generation of xdr_dbuf() by
            rpcgen(1) with explicit definition that uses the "xdr_data"
            module.

        Problem.

6.0.0.10
        Added module "xdr_data" and modified xdr_product() to use it.

6.0.0.9
        Made SIGTERM handling the same as SIGINT.

6.0.0.8
        Made updating of timestamp of most recently received HEREIS
        product by LDM-5 subsystem not depend on whether logging level
        is verbose.

6.0.0.7
        Tried to reduce backward searches through product queue when 
        connecting to upstream LDM:

            Added tracking of last-received product to both LDM-5 and
            LDM-6 receiving subsystems and the use of this information
            when requesting data from an upstream LDM.

            Moved backward search through product queue, looking for
            most recent matching product -- from inside connection-loop
            of acl::prog_requester() to before connection-loop.

        Added dummy feedTime module and invocations.

        Changed connection strategy to favor port LDM_PORT over the
        portmapper.

        Corrected ldmsend(1) and LDM-6 HIYA behavior.

6.0.0.6
        Removed indictment of upstream LDM from LDM-6 ECONNRESET error-message.

        Added debug-printing of time from product-creation to insertion
        into the product-queue to pq_sequence(...).

6.0.0.5
        Reduced logging-level of initial and final messages of upstream
        LDM.

6.0.0.4
        Added "CRAFT" and "CONDUIT" to the list of feedtypes and made
        them the default string specifications for output.

6.0.0.3
        Changed SIGTERM logging-level from udebug() to unotice()
        to reveal cause of "Terminating process group"
        messages.

6.0.0.2
        Corrected setting of _mode in down6 regarding IGNORE_BLKDATA.<|MERGE_RESOLUTION|>--- conflicted
+++ resolved
@@ -1,102 +1,3 @@
-<<<<<<< HEAD
-6.11.4.11 	2013-03-22 10:35:56-06:00
-    ldmsend(1):
-        Added flushing of connection when all files are sent.
-
-    Misc:
-        Improved internal documentation.
-
-        Made some cosmetic changes.
-
-6.11.4.10 	2013-03-19 14:12:24-06:00
-    Upstream LDM:
-        Corrected PID in OK reply to version 6 FEEDME or NOTIFYME request.
-
-6.11.4.9 	2013-03-18 16:57:49-06:00
-    Downstream LDM:
-        Converted status of a time-out due to death of upstream LDM from a
-        disconnect into a time-out.
-    
-        Added PID of upstream LDM to error-messages.
-
-    protocol/child_process_set.c:
-        Simplified some functions and added internal documentation.
-
-6.11.4.8 	2013-03-15 15:58:32-06:00
-    Downstream LDM:
-        Assume upstream LDM is alive unless explicitly stated otherwise by
-        upstream LDM server.
-
-        Simplified sleeping (either 0 or 60 seconds)
-
-    Misc:
-        Cosmetic changes.
-
-6.11.4.7 	2013-03-15 11:17:25-06:00
-    Cosmetic changes.
-
-6.11.4.6 	2013-03-14 17:31:55-06:00
-    Downstream LDM:
-        Enabled logging of LDM-6 request errors.
-
-    NOAAPORT Ingester:
-        Allowed tabs in textual products.
-
-    rtstats(1):
-        Added "-H <hostname>" option to rtstats(1) program.
-
-        Added test for disallowed operands.
-
-        Added gethostbyname(3) to "See Also" section of manual-page.
-
-    Misc:
-        Improved some internal documentation.
-
-6.11.4.5 	2013-03-12 10:51:25-06:00
-    pqact(1):
-        Improved clarity of buffer-toggling code in processProduct().
-
-    Upstream LDM:
-        Reduced resource usage by eliminating duplication of upstream socket.
-
-6.11.4.4 	2013-03-11 14:48:07-06:00
-    Upstream LDM:
-        Corrected time amount in "silent client" log message.
-
-    Downstream LDM:
-        Removed duplication of downstream socket.
-
-        Made the autoshifting default "don't switch" in order to correctly
-        handle out-of-the-blue HIYA messages.
-
-    Misc:
-        Improved some internal commentary.
-
-        Improved some log messages.
-
-        Documented log message about terminating an obsolete upstream LDM process.
-
-6.11.4.3 	2013-03-06 11:12:08-07:00
-    ldmd(1):
-        Made "Exiting" an unconditional NOTICE.
-
-        Upstream LDM:
-            Changed policy on duplicate incoming requests from 6.11.3 to terminate
-            the earlier upstream LDM rather than current upstream LDM.
-
-            Eliminated some closings of the connection by the upstream LDM to
-            favor closing by the downstream LDM in order to avoid the upstream
-            LDM going into the TCP TIME_WAIT state.
-
-            Improved handling of errors.
-
-            Demoted logging-level of transmission failure to INFO.
-
-            Improved some log messages.
-
-    Installation:
-        Added $(DESTDIR) to "ensure-ldmhome-links" rule.
-=======
 6.11.4 	2013-04-03 14:22:34-06:00
     Installation:
         Added $(DESTDIR) to "ensure-ldmhome-links" rule in the makefile.
@@ -181,7 +82,6 @@
         Added test for disallowed operands.
 
         Added gethostbyname(3) to "See Also" section of manual-page.
->>>>>>> 5c04eaf4
 
     RPM generation (still don't know if it works):
         Improved support:
@@ -193,48 +93,12 @@
             ldm.spec.in:
                 Added DESTDIR=%{buildroot} to "make" invocations.
 
-<<<<<<< HEAD
-6.11.4.2 	2013-02-25 11:21:30-07:00
-    Documented log messages associated with subscription reduction by upstream
-    LDM.
-
-    Improved internal documentation.
-
-6.11.4.1 	2013-02-22 10:22:58-07:00
-    Major Change:
-        Reverted how an upstream LDM handles a request to send the same data to
-        the same downstream site as another upstream LDM. LDM 6.11.3 would
-        terminate the earlier upstream LDM process; now, the later upstream LDM
-        process terminates itself (similar to version 6.11.2,1,0). This was
-        done because downstream LDM-s that were behind a Network Translation
-        Table (NAT) device could, under some circumstances, cause an explosion
-        in the number of upstream LDM processes.
-
-    ldmd(1):
-        See "Major Change" above.
-
-        Eliminated redundant and dangerous free_prod_class() before
-        set_prod_class() in LDM-5 module.
-
-        Improved places where an LDM process might terminate.
-
-        Improved decision on when a downstream LDM would change its
-        transfer-mode.
-
-        Made establishing a connection more efficient.
-
-        Decreased timeout of forked server from 12 minutes to 1 minute.
-
-    Misc:
-        Improved some internal documentation and log messages.
-=======
     Misc:
         Improved some log messages.
 
         Improved some internal documentation.
 
         Made some cosmetic changes.
->>>>>>> 5c04eaf4
 
 6.11.3 	2013-02-12 13:11:20-07:00
     General:
