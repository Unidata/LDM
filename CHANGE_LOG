<<<<<<< HEAD
6.13.14.12
    NOAAPort NCEP GRIB2 Table:
        * Added:
            * Rip Current Occurrence Probability (RIPCOP) (10,1,4,0)
            * Total Water Level Accounting for Tide, Wind and Waves (TWLWAV)
              (10,3,205,0)
            * Mean Increase in Water Level due to Waves (SETUP) (10,3,207,0)
            * Time-varying Increase in Water Level due to Waves (SWASH)
              (10,3,208,0)
            * Erosion Occurrence Probability (EROSNP) (10,3,252,0)
    
    Multicast:
        * fmtpRecvv3.cpp: Replaced <inttypes.h> with <cinttypes> to get PRIu32
          macro

    DevOps:
        * dev-makefile targets:
            * scan: Moved coverity-scan before clang-scan
            * clang-scan: Replaced "--view" with printing of URL so that ^C
              doesn't stop "touch $@"
        * deployAll(1): Added version argument

6.13.14.11      2021-01-28T10:18:40-0700
    Misc:
        * Removed lint found by Coverity Scan

    Multicast:
        * configure.ac & FmtpConfig.h.in: Added _XOPEN_SOURCE
        * FmtpConfig.h{,.in}: Removed from repository
        * FmtpRecvv3.c: Corrected use of PRIu32 macro

6.13.14.10      2021-01-26T13:11:10-0700
    NOAAPort GEMPAK Tables:
        * Added Ice Thickness (ICETK, (10,2,1,0))

    Multicast:
        * recv_test(1): Corrected documentation & simplified diagnostic
          statement
        * fmtpRecvv3: Improved handling of last product whose BOP needn't be
          requested

6.13.14.9       2021-01-17T16:27:15-0700
    Misc:
        * Removed much lint identified by clang(1) and scan-build(1)

    Multicast:
        * FmtpRecvv3:
            * Improved log message, documentation, and commentary
            * Improved McastProdPar

    DevOps:
        * dev-makefile:
            * Replaced "make maintainer-clean" with just "make clean"
              in targets "check-cc" and "check-clang"
            * Added "scan" target and modified scan(1) to use
        * scan(1): Modified to use new "scan" target

6.13.14.8       2021-01-14T10:47:30-0700
    Multicast:
        * FmtpRecvv3: Extract and encapsulate multicast product-index and
          sequence number into separate object with mutex protection,
          McastProdPar
        * mldm_sender(1): Removed lint

6.13.14.7       2021-01-07T16:38:46-0700
    Multicast:
        * IperfFmtpPdu(1): Created to create invalid FMTP packet for malicious
          testing by iperf(1)
        * Log closing of retransmission socket and ensure set to -1 on error

    DevOps:
        * push(1):
            * Tag the commit if and only if it's on the main branch
            * Execute autoreconf(1) after setting a new version identifier in
              "configure.ac"
        * Doxygen:
            * Doxyfile.developer: Set output directory to "doxygen-output"
            * Delete obsolete parameters
        * .git/hooks: Created pre-commit(1) & pre-push(1)
        * UXF diagrams: Improved and added to repository
        * dev-makefile(5): Created
        * check(1): Created
        * publish(1): Improved messages
        * configure.ac: Improved setting of CFLAGS, CXXFLAGS, AM_CFLAGS, &
          AM_CXXFLAGS
=======
6.13.14.7
    scour(1): 
	* Cscour(1): This multi-threaded C program was created to scour faster
	  than the scour(1) script
	* aSpringTree(1): Builds a tree of depth and breadth for testing
	  Cscour(1)
	* testCscour.py(1): Tests Cscour(1) correctness
	* benchMarkIt(1): Script to prepare the environment for testing
	  Cscour(1) performance
	* scour(1): Modified to just invoke Cscour(1)
>>>>>>> 4475bb84

6.13.14.6	2020-11-23T10:41:39-0700
    UdpRecv.cpp:
        * Corrected "actual" value in too-small payload error message

6.13.14.5	2020-11-20T14:00:02-0700
    UdpRecv.cpp:
        * Corrected reversed "expected" and "actual" values in error message
          about a too-small message.

6.13.14.4	2020-11-18T14:51:37-0700
    Multicast:
        * Disable HMAC usage if and only if environment variable DISABLE_HMAC is
          "1", "yes", or "true" (case insensitive comparison).

6.13.14.3	2020-11-12T13:51:23-0700
    Multicast:
        * fmtpRecvv3:
            * Ignore FMTP message if header flag is unknown

6.13.14.2	2020-11-09T16:16:02-0700
    Developer:
        * .travis.yml:
            * Enabled "branch_pattern: devel"

6.13.14.1	2020-11-09T12:55:28-0700
    ldmadmin(1):
        * Changed match on "ESTABLISHED" in netstat(1) output to "ESTAB" just in
          case some netstat(1) use that instead

    Multicast:
        * fmtpRecvv3(3):
            * Corrected logic bug in tracking last multicast product index
            * Improved debug messages
        * UdpRecv(3) & TcpRecv(3):
            * Improved debug messages

    Developer:
        * publish.sh:
            * Got to work

6.13.13	2020-11-03T15:22:01-0700
    ldmadmin(1):
        Switched the order of the bin/ and util/ directories when setting PATH
        because one site had a script named "util/ldmd".

    ldmd(1):
        * Increased the size of the listen(2) queue from 32 to 1024 in order to
          support the Unidata LDM that's accepting rtstats(1) messages

    NOAAPort:
        * GEMPAK Tables: Added new WMO parameters:
            000 000 000 010 Temperature
            000 002 000 006 Wind Direction
            000 002 022 002 Wind Speed (gust)
            000 006 001 002 Total Cloud Cover
            000 006 013 005 Ceiling
            010 000 003 002 Sig Hgt Wind Waves and Swell
         * GEMPAK NSSL parameter table:
            * Added MRMS parameters that just appeared in NOAAPort. See
              <https://www.nssl.noaa.gov/projects/mrms/operational/tables.php>:
                209 002 005 000 Lightning Prob. next 30min Grid  %                    LgtProb30min     0      0.00
                209 006 030 000 MultiSensor QPE 01H Pass1        mm                   MrgdQpe1HP1      0     -1.00
                209 006 031 000 MultiSensor QPE 03H Pass1        mm                   MrgdQpe3HP1      0     -1.00
                209 006 032 000 MultiSensor QPE 06H Pass1        mm                   MrgdQpe6HP1      0     -1.00
                209 006 033 000 MultiSensor QPE 12H Pass1        mm                   MrgdQpe12HP1     0     -1.00
                209 006 034 000 MultiSensor QPE 24H Pass1        mm                   MrgdQpe24HP1     0     -1.00
                209 006 035 000 MultiSensor QPE 48H Pass1        mm                   MrgdQpe48HP1     0     -1.00
                209 006 036 000 MultiSensor QPE 72H Pass1        mm                   MrgdQpe72HP1     0     -1.00
                209 006 037 000 MultiSensor QPE 01H Pass2        mm                   MrgdQpe1HP2      0     -1.00
                209 006 038 000 MultiSensor QPE 03H Pass2        mm                   MrgdQpe3HP2      0     -1.00
                209 006 039 000 MultiSensor QPE 06H Pass2        mm                   MrgdQpe6HP2      0     -1.00
                209 006 040 000 MultiSensor QPE 12H Pass2        mm                   MrgdQpe12HP2     0     -1.00
                209 006 041 000 MultiSensor QPE 24H Pass2        mm                   MrgdQpe24HP2     0     -1.00
                209 006 042 000 MultiSensor QPE 48H Pass2        mm                   MrgdQpe48HP2     0     -1.00
                209 006 043 000 MultiSensor QPE 72H Pass2        mm                   MrgdQpe72HP2     0     -1.00
            * Removed 
                209 002 004 000 Lightning Probability 0-30min    %                    LgtProb30min     0  -9999.00
              because it's not in NSSL's table and because it's long-name is too
              similar to and it's short-name is identical to (209,002,005) above
         from NSSL.

    pqact(1):
        * Hopefully closed a tiny window-of-vulnerability in which a SIGALRM
          might be generated after a successful write(2) to a (very) slow
          decoder but before the alarm is dismissed -- leading to the abnormal
          termination of the process. This has occurred at more than one site.
        * Set default SIGALRM handing to "ignore" just in case
        * Documented "-t <timeout>" option for piping to a decoder
        * Added decoder command to pbuf_flush() log messages

    Multicast:
        * Up7.c:
            * Made auto-initialize: changed public up7_init() to static init()
        * ChldCmd.c:
            * Demoted log messages from ERROR to NOTE because the message
              "Success" from the child process isn't an error
        * Improve handling of OpenSSL:
            * Move library examination from LDM's to FMTP's configure.ac
            * Create FmtpConfig.h.in
            * Add declaration of EVP_PKEY_new_raw_private_key() if necessary
        * fmtpRecvv3:
            * Made handling of index of last multicast product more rigorous

    Developer:
        * publish.sh(1):
            * Converted to functional form. Needs to be tested.
            * Removed FTP references when modifying "versions.inc" on website
        * Top Makefile:
            * Added targets "push-gempak-tables" & "pull-fmtp"
        * push(1):
            * Made agnostic of branch
            * Replaced use of "git commit <file> ..." with use of "git add"
        * .travis.yml:
            * Made Coverity Scan act on all branches
        * deployAll(1):
            * Replaced use of internal shell function with calling deploy(1)
            * Made all LDM7 deployments asynchronous
        * configure.ac:
            * Added "-I" and "-L" checks for /opt/openssl and
              /usr/lib64/openssl11

6.13.12	2020-09-30T10:25:12-0600
    Installation:
        * Added EOF newline to regpar.tab.in to accomodate Solaris' sed(1)

    ldmadmin(1):
        * plotmetrics:
            * Corrected sense of local/remote port connections. They were
              reversed all this time.
        * Put $LDMHOME/util at head of PATH to support customization
        * Changed URL for GEMPAK tables updates from "git@github..." to 
          "https://..." because the former could require a key

    ldmd(1):
        * Top-Level Server:
            * Eliminated superfluous error messages at process termination about
              the upstream LDM database not existing if the "-n" (do nothing)
              option is specified.
            * Replaced log_log_q() with loc_add() & log_flush() in "Child ...
              exited with status ..." messages.
            * Combined hostname and dotted-quad "Denying connection from ..."
              messages into one
        * Upstream LDM:
            * Don't terminate previously-executing upstream LDM with a different
              protocol version number.
            * one_svc_run(): Replaced use of select() with poll()
            * Increase service timeout from 60 s to 120 s
        * Downstream LDM-6:
            * Replaced use of IS_ALIVE with fixed timeout of 5 minutes
            * Created vetProduct() and modified down6_hereis() and
              down6_comingsoon() to use it.
            * Changed logging level of "too-old" and "unrequested" products from
              INFO to WARN in order to unconditionally reveal why products
              aren't being inserted into the product-queue due to a slow
              connection (because it's being throttled, for example). If this
              happens to you, then you'll need to work with your network
              administrator to allow LDM traffic to pass unhindered. NB: This
              means a cold-started LDM might log some "too-old" warning
              messages, initially.
            * Log a warning that the (PRIMARY/ALTERNATE) transfer-mode won't
              work correctly if there are more than two REQUESTs for the same
              feed.
            * Modified the algorithm for determining when to switch between
              PRIMARY and ALTERNATE transfer-modes to consider whether or not
              the same feed is being received via multicast. This will only have
              an effect if multicast reception is enabled -- which isn't by
              default.

    pqact(1):
        * pqact.c:
            * Simplified decision on whether or not to write a new state-file by
              using tvIsNone() on the insertion-time of the last, successfully-
              processed product
            * Ensure valid time-of-last-insertion before writing state file at
              exit
            * Correct parsing/formatting of state file with negative seconds.
            * Modified "Starting Up" message to log the command-line
            * Changed log message at process termination from
                  Behind by %g s
              to either
                  No product was processed
              or
                  Last product processed was inserted %g s ago
              to better reflect the meaning
            * Replaced log_error_q() with log_add() & log_flush().
        * filel.c:
            * Added 6 hour timeout for inactive entries that, nevertheless, had
              open file descriptors to eliminate the possibility of pqact(1)
              holding open thousands of files that have been scoured and,
              consequently, filling up the disk with invisible files. This also
              improves the time it takes for the LDM to shut down.
            * Corrected truncation of output file by the FILE action when both
              "-overwrite" and "-metadata" are specified. Before, the file would
              be truncated to the size of the data-product even though it now
              has a metadata header. Thanks to Bryan for spotting and analyzing
              this.
            * Made the removal of the least-recently-used action (and the
              comcomittant closure of its open file descriptor) repeat until the
              current action can succeed or a failure occurs
            * Added use of the above if a child process can't be fork(2)ed for a
              decoder
            * Improved log messages for when an action with an open file
              descriptor is deleted from the list of such actions and its
              descriptor is closed

    uldb.c:
        * Removed lint found by Coverity Scan

    NOAAPort:
        * Changed pre-installation instructions to recommend disabling UDP
          packet sequence checking.
        * Created keep_running(1) script to ensure that NOAAPort ingesters are
          restarted if they crash. Added examples to NOAAPort documentation.
        * Updated main page of Doxygen-based documentation. In particular,
          corrected discussion of UDP packet reassembly and setting of system
          parameter net.ipv4.ipfrag_max_dist to zero.
        * Added new parameters to the NCEP GEMPAK tables:
            * 000 001 228 010 Flat Ice Accumulation (FRAM)     kg m**-2
                  FICEAC           0  -9999.00
            * 010 003 204 000 Freezing Spray                   -
                  FRZSPR           0  -9999.00
            * 000 002 231 000 Tropical Wind Direction          Deg
                  TPWDIR           0  -9999.00
            * 000 002 232 000 Tropical Wind Speed              m s-1
                  TPWSPD           0  -9999.00
            * 000 001 234 008 Precipitation Duration           hr
                  PCPDUR           0  -9999.00
            * 000 002 009 000 Vertical Velocity (Geometric)    m s**-1
                  DZDT             0  -9999.00
        * updateGempakTables(1):
            * Changed the "make install..." to "mv -f *.tbl..." to make it
              independent of the build mechanism.
        * NOAAPortIngester(1):
            * Changed logging-level of messages for first fragment of GOES
              imagery from NOTE to INFO.
            * Modified thread-creation to prevent the program from immediately
              terminating if the RHEL Insights Client security package is
              running. That package will, by default, prevent the creation of a
              thread with non-default scheduling -- even if the process is owned
              by root. The program will now try to create threads with
              high-priority, real-time scheduling but will create default
              threads and log a warning if it can't. The default threads will
              increase the risk of missing NOAAPort packets.
        * process_prod.c:
            * Added feed to notice-level log message about inserted product
        * Makefile.am:
            * Replaced ingest-verification files with ones containing new log
              messages

    Logging:
        * Library:
            * Created macro log_log(level, ...)
            * Replaced minimum field-width in default log messages with
              canonical column-start positions to reduce line lengths and
              CPU usage
            * Improved concurrency:
                * Unlocked file and mutex if thread cancelled. Irrelevant
                  for LDM6.
                * Added automatic deletion of message queue when thread
                  exits, so calling log_free() is no longer necessary.
                * Added use of pthread_atfork(). Irrelevant for LDM6.
            * Added "Terminating logging" message at DEBUG priority
        * refresh_logging(1):
            * Replaced "command kill" with "/bin/kill" to ensure correct
              behavior
        * Documented internally how log_refresh() will cause the log file to be
          closed/opened *on the next log message* and not before

    Product-Queue (pq.c):
        * Changed return values of pq_sequence() and pq_sequenceLock()
        * Documented that pq_sequence() and pq_sequenceLock() error codes are
          negative
        * Improved error-message in pqe_newDirect()
        * Added error-message to pqe_discard()
        * Corrected return status of ctl_rel() on mtof() failure

    Documentation:
        * Troubleshooting webpage:
            * Removed the incorrect value of 4096 for the average product size
              when computing the number of product-slots to create in a new
              product-queue.

    Misc:
        * Removed lint found by Coverity Scan
        * ldm_formatCmd()
            * Created to format a command-line from a command vector
        * ghostname():
            * Improved logic in for determining the fully-qualified name of the
              local host, which is used by rtstats(1). The LDM registry is still
              checked first, then gethostname(), and then the default value set
              by the configure script. If, after all this, the name still isn't
              fully qualified, then a system call will be made in an attempt to
              make it fully qualified. This means that the "hostname" parameter
              in the LDM registry needn't be set unless ghostname() doesn't
              return a fully-qualified hostname or a different name is desired.
        * ldmfork(3):
            * Documented `errno` values
        * Improved internal commentary

    Multicast:
        * ChildCmd.c:
            * Ensured that all pipe(2) file descriptors in the child process are
              greater than 2 to avoid conflicts when duplicating them to the
              standard file descriptors (i.e., 0, 1, and 2).
        * Product-Queue (pq.c):
            * Disable thread-cancellation on entry and revert on return
            * pq_sequenceHelper():
                * Print number of locked products
                * The product will now be unlocked upon return if
                    * The offset argument is NULL
                    * The product doesn't match the class specification
                    * An error occurs, either in the product-queue or the
                      caller's function
            * Added missing decrease of lock count
        * OESS scripts:
            * Modified to handle different virtual circuits that, nevertheles,
              have the same switch name, port name, or VLAN tag
            * Corrected URL for OESS services
        * up7.c:
            * Simplified and improved robustness by eliminating second
              server-side transport.
            * Cleaned-up subscription-request logic. Ensured that an error
              message is logged if anything goes wrong.
            * request_product_7_svc():
                * Added call to svcerr_systemerr() if there's no current
                  subscription
            * Added test_connection_7_svc() from Down7
            * Improved handling of client destruction when subscribing LDM7
              disconnects
            * Added product-index to "Sending missed product" log message
            * Squashed SIGSEGV when getting number of product-queue slots for
              product-index map by always opening product-queue
            * Corrected bug in determining PIM-file parent directory
            * Replaced use of global product-queue with one given to up7_init()
            * Made up7_init() and up7_destroy() public
            * UpMcastMgr.c:
                * Added check of logging destination for mldm_sender(1)
                  execution
                * Assert that the logging module doesn't hold a mutex lock
                  before calling fork()
                * Stop multicast LDM sender, mldm_sender(1), during multipoint
                  VLAN reconfiguration
        * down7.c:
            * Increased sleep duration between subscription attempts from 30
              seconds to 120 seconds
            * Increased RPC subscription timeout to 10 minutes
            * Specified absolute pathname of vlanUtil(1) to workaround Ubuntu's
              non-standard execvp(2)
            * Replaced reliance on getting the RPC timeout from the client
              handle to explicitly setting the subscription-timeout because the
              RPC timeout is unset until the first call to `clnt_call()`
            * Included RECEIVE entry in computation of count of number of
              upstream suppliers of a given feed
            * Added mutex loccking/unlocking in down7_init() to silence Coverity
              Scan
            * Moved test_connection_7_svc to Up7
            * Added periodic heartbeat to upstream LDM7
            * Improved some log messages
            * MldmRcvr.c:
                * eop_func(): Improved INFO message
                * missed_prod_func(): Added flushing of errors
            * ProdNotifier.cpp:
                * startProd(): Improved error-message
                * missedProd(): Added error-message
            * MldmRcvrMemory.c:
                * Removed lint found by Coverity Scan
                * Replaced searching of YAML mapping with streaming
            * Improved commentary 
        * FMTP:
            * Got multicast message authentication working
            * Modified logMsg(std::string) to always log at NOTE level
            * fmtpSendv3:
                * Improved debug logging
                * Added release of products held by a unicast socket that just
                  disconnected to prevent all products in the queue from
                  eventually being locked
                * Release products held by socket that just disconnected
                * Eliminated deadlock
                * Added rcvrCount()
                * Added log_info() for duplicate BOP
                * Initialized numRetrans to -1
                * TcpSend:
                    * Explicitly enabled SO_REUSEADDR and SO_KEEPALIVE
            * fmtpRecvv3:
                * Moved direct sending of product-EOP to sender on unicast
                  reception thread to adding message to retransmission queue on
                  that thread to obviate deadlock between that thread and
                  sender's retransmission thread.
                * Improved handling of missed multicast packets
                * Adapted to use UdpRecv
                * Modified to only consider valid FMTP messages
                * OffsetMap:
                    * Added missing deletion of entry by om_get()
                    * Modified OffsetMap::get() to indicate no-entry instead of
                      throwing an exception
                * UdpRecv.c:
                    * Created
        * mldm_sender(1):
            * Improved releasing of product in product-queue:
                * Added product release on multicast failure
                * Added debug message about releasing locked product
            * Added registry parameter "/fmtp-retx-timeout" for FMTP timout in
              seconds
            * Modified to use registry parameter "/fmtp-retx-timeout"
            * Modified "-r <fmtp_timeout>" option to be in seconds
            * Merged mls_tryMulticast() into mls_startMulticasting()
            * Added error message on fmtpSender_send() failure
            * Don't multicast product if no FMTP receivers
            * Modified mcastProd() to return LDM7_NORCVR and not explicitly
              release product
            * Eliminated double free()ing of `mcastInfo`
            * Continue if no receivers
            * Log more errors
            * Demoted "Product not multicast because no receivers from INFO to
              DEBUG
            * Added notice-level log message (with status) about terminating
              normally
        * Up7Down7_test(1):
            * Added (commented out) single, small product possibility for
              debugging
        * vlanUtil(1):
            * Replaced use of gawk(1)-only bit operations with shell's for
              portability
            * Corrected setting of broadcast address string
        * setMcastRate(1):
            * Created to set the multicast sending rate. Uses tc(1). Must be
              executed by root.

    Developer:
        * Removed publishing rules from makefiles in favor of using "publish.sh"
        * send_recv_test.h:
            * Improved commentary on multicast addresses
        * configure.ac(1):
            * Added LDM_BIN_DIR
        * push(1):
            * Replaced "commit -a" with list of modified files
            * Replaced "git push" arguments with "--mirror"
        * Instrumented OffsetMap
        * Only deploy to NWSC node6
        * ldm7PreInstall:
            * Added perl and corrected g++ package-name (gcc-g++)
        * OffsetMap.cpp:
            * Demoted get() log message from NOTE to DEBUG
        * pq.c:
            * Demoted pq_sequenceHelper() log message from NOTE to DEBUG
        * Added "delayQueue/" to Git.
        * Corrected target "push-%" in top-level makefile
        * Removed Authorizer_test from "make check" because GTest segfaults at
          exit.
        * pthread_atfork_test.c:
            * Created
        * one_svc_run():
            * Converted timeout argument from unsigned to int to support
              indefinite timeout
        * Down7::up7Proxy_heartbeat():
            * Fixed setting of `lastRequest`
        * send_test(1) & recv_test(1):
            * Added "-g <grpAddr>" option
            * Made independent of LDM library
            * Changed HELLO_GROUP to 234.128.117.1 (unicast prefix based)
            * Added to distribution (but neither built nor installed)
        * deployAll(1): Enabled California and Maryland
        * Disabled "make installcheck" in "mcast_lib/ldm7" on Travis CI
        * pq_test_insert(1):
            * Increased inter-product gap to 0.1 s
        * Moved sleep from beginning to end of insertion-loop
        * deployAll(1):
            * Added ldm7@idc-uva.dynes.virginia.edu
            * Changed deployment to uni15 to deployment to uni17
        * Top Makefile.am:
            * Removed superfluous "muticast-check" target
        * .travis.yml:
            * Added cat(1) of top-level Makefile on error
            * Disabled multicast testing because OpenSSL 1.1 isn't available
        * ldm7/Makefile.am:
            * Eliminated hmac_test from testing and distribution
            * Ignore MldmRcvr.h and MldmRcvrMemory.h because of *.hin
        * pbuf.c, filel.c:
            * Commented-out excessive debug log messages

6.13.11	2019-05-06T14:30:46-0600
    ldmd(8):
        * Top-level Server:
            * Eliminated having the operating-system assign a transitory port
              number for the LDM server if the server couldn't get its official
                * A receiving LDM can't connect to the server without knowing
                  the transitory port number; 
                * The LDM server doesn't communicate the transitory port number
                  to the outside world; and
                * Using a transitory port number prevented the LDM from
                  terminating with an error to indicate a problem
            * LdmConfFile(3):
                * EXEC action:
                    * Replaced blocking of SIGUSR1 before execvp() with ignoring
                      it
                    * Added ignoring of SIGUSR2 before execvp()
                * Eliminated memory-leak found by Coverity Scan
            * Removed calls to open_on_dev_null_if_closed() to accomodate
              replacement of log_is_stderr_valid() with log_stderr_is_open(),
              which returns true if stderr is legitimately redirected to
              /dev/null
        * Downstream/Receiving LDM:
            * DownHelp(3): Eliminated SIGSEGV due to incorrect format for
              `size_t` variable in error message
            * Renamed getPreviousProdInfo() to getPrevProdInfo() to shorten
              log messages
            * Improved log message(s) resulting from socket disconnection

    pqact(1):
        * Made processes created via EXEC entries in pqact(1)
          configuration-files process group leaders so that they don't receive
          signals sent to the LDM system's process group. This was done because
          such processes are unlikely to handle such signals. This feature can
          be disabled via the configure(1) script's option
          "--disable-setpgid_exec".
        * pbuf.c: Corrected format for printing of `ssize_t` variable in error
          message
        * Removed SIGALRM from handled signals because pq(1) handles it
        * Demoted prodAction() log message from INFO to DEBUG and improved it

    Logging:
        * Improved concurrency locking for access by multiple threads
            * Removed mutex-locking from implementations: Locking occurs in
              log.c only
            * Eliminated calls to pthread_atfork()
        * Moved log_...() functions from implementations to log.c
        * Improved return values and initialization in implementations
        * log.c:
            * Refactored
            * Made functions async-signal-safe:
                * log_roll_level()
                * log_refresh()
                * log_avoid_stderr()
            * Allowed logging levels from LOG_LEVEL_ERROR to LOG_LEVEL_EMERG to
              be valid
        * log2slog(3):
            * Changed alignment of fields from right to left:
                * Process
                * Code location
            * Added description of SIGUSR1 action
            * Reintroduced line numbers in code location field
        * Replaced log_is_stderr_valid() (which returned false if stderr was
          open on "/dev/null") with log_stderr_is_open() (which returns true in
          that case) in order to handle legitimate redirection of stderr by the
          user to "/dev/null"
        * Ensured that all programs check the return-value of
            * log_init()
            * log_set_destination()
        * Eliminated use of deprecated log_syserr_q()

    Product-Queue (pq.c):
        Created pq_getMagic() to obtain the magic number for debugging purposes

    NOAAPort:
        noaaportIngester(1):
            * Ensured initialization of the index of the last received frame if and
              when the run number changes. This lint was found by Coverity Scan.
            * ldmProductQueue: Created lpqGetMagic() to obtain magic number of
              product-queue for debugging purposes
            * Redirected stderr to /dev/null if it's closed because some GRIB/GEMPAK
              functions mistakenly write to it and it was open on the product-queue
              -- causing an assertion failure
        dvbs_multicast(1):
            Adapted to use extractDecls(1) script in the top-level directory
            because it includes a warning

    Misc:
        Compiled under "gcc -Wall" and fixed almost all warnings

    Multicast:
        * ChildCmd(3) (was ChildCommand(3)):
            * Shortened log messages by
                * Renaming ChildCommand(3) to ChildCmd(3)
                * Renaming childCmd_logStdErr() to childCmd_log()
            * Improved error-logging
            * Created childCmd_getCmd()
            * Corrected sudo()
            * Added debug message that prints command before execution
        * ldmd.conf(5)
            * RECEIVE entry:
                * Corrected description of <host>
                * Improved description of <al2sVlanId>
            * MULTICAST entry:
                * Eliminated parameters
                    * Multicast interface
                    * time-to-live
        * down7(3):
            * Corrected AL2S VLAN endpoint <-> FMTP interface
              consistency-test
            * Added "sh" to vlanUtil(1) command because Linux won't execute a
              setuid script that's owned by root
            * Increased RPC timeout for subscribe_7() because adding a node to
              an AL2S multipoint VLAN can take longer than the default RPC
              client timeout.
            * Modified to pass CIDR address for virtual interface to vlanUtil(1)
            * Made down7_halt() async-signal-safe to obviate deadlock if
              interrupted while logging
            * Differentiated "backlog" from "backstop" product-insertion
              messages
            * Removed lint found by Coverity Scan
            * Added number of FMTP retransmissions to "Received" log message
        * OESS Scripts:
            * Replaced calls to ulogger(1) with sys.stderr.write() because
              sudo() handles the child process writing to stderr
            * provision.py:
                * Replaced writing of circuit-ID to stderr with writing to
                  stdout
                * Added case where multipoint VLAN already exists
            * Scripts now expect the name of the OESS workgroup to be in the
              OESS account file
        * UpMcastMgr(3):
            * Changed default extension of OESS account-file from "json" to
              "yaml"
            * Added installation of account.py(1) and edit.py(1)
            * Deleted invocation of Python interpreter because scripts are
              executable
            * Removed acquisition of root privileges when calling "provision.py"
            * Added printing of "provision.py" command-string on failure
            * Deleted logging of child process that error-exits
            * Added to mldm_ensureExec() removal of terminated sender from
              mldm_sender_map(3)
            * Changed AL2S workgroup name from "UCAR-LDM" to "Virginia" so that
              Yuanlong could more easily diagnose problems
        * Up7(3): Demoted "Backlog product sent:..." log-message from NOTE to
          INFO
        * vlanUtil(1):
            * Addd "/sbin" to PATH to get ip(1)
            * Removed address de-assignment from "destroy" because deleting the
              virtual-interface deletes the address
            * Added subnet specification to assignment of address to virtual
              interface
            * Eliminated use of subnet specifiction when managing route to
              sender
            * Added broadcast address to `ip addr add`
        * Sender code:
            * Disallowed multicast interface parameter because the interface
              must be the same as the FMTP server address
            * Ensured that the FMTP server address is in in the same subnet as
              its FMTP clients
        * Internet(3): Created ::to_string(struct sockaddr&)
        * mldm_sender(1):
            * Improved MldmRpcCmd server start-up message
            * Corrected removal of secret file
        * CidrAddr(3):
            * Made cidrAddr_copy() more robust to verify subscription reply
            * Created cidrAddr_snprintf(), which doesn't allocate memory
        * FmtpClntAddrs::Impl(3): Corrected vetting of FMTP server address in
          constructor
        * FMTP:
            * TcpRecv::initSocket(): Corrected name in log messages
            * fmtpRecvv3::Start(): Modified to iterate its attempt to connect
              to the sending FMTP server because it can take time for the AL2S
              VLAN to be provisioned. It will attempt every 5 seconds for 2
              minutes.
            * fmtpSendv3(3):
                * ::RunRetxThread(): Don't terminate process on
                  TcpSend::parserHeader() error
                * Adapted ::logMsg() to use LDM logging
                * Eliminated this module terminating the process if an exception
                  occurs
                * Eliminated slicing of the exception that caused an instance
                  to stop working
            * fmtpRecvv3(3):
                Added per-product tracking of number of FMTP data-block
                retransmissions

    Developer:
        * Deployment:
            * deploy(1):
                * Added determination of "-r" host-suffix
                * Added removal of runtime link if LDM wasn't running
                * Added "-r <root>" option
                * Handle $sudoUser not being able to create log file for "make
                  root-actions"
                * Added test for "runtime" link and improved messages
                * Modified to delete previous installed versions
                * Added "-v" option to "ldmadmin start"
                * Changed one beep to two
                * Disabled X11 forwarding by ssh(1) ("-x" option) because it
                  1) isn't needed; and 2) fails on some hosts
            * deployAll(1):
                * Removed determination of "-r" host-suffix
                * Added the MAX's host
                * Set privileged user to "ldm7" for sudo(8) on "fdt-uva"
                * Added University of Missouri's host
                * Changed host names to state abbreviations
                * Sequenced deployment to non-NWSC nodes alphabetically
        * Up7Down7_test(1): Ensured that CU_ASSERT_*() functions aren't called
          during teardown
        * GitHub: Added deletion of temporary branch in makefile rule "push-%"
        * ldm7PreInstall:
            * Eliminated the use devtools-2's g++ if on a CentOS7 system
            * Changed an "install" to "update"
        * Travis CI (.travis.yml):
            * Corrected command to download Coverity Scan's certificate-chain
            * Ensured that last "/"-separated component in "secure" declaration
              starts with letter
            * Broke download of Coverity's certificate into multiple lines
            * Added installation of certificate that's missing in Coverity
              Scan's certificate-chain
            * Moved dependent package installations from "before_install:" to
              "addons:apt:packages:"
        * configure.ac: Modified to allow "./configure ... CC='gcc -std=c99' 
          CFLAGS=-Wall"
        * SCM:
            * Deleted "oess" subtree and renamed "oess-client" subtree to
              "oess"
            * Fixed broken "pull-%" rule: made it explicit for "oess" and "fmtp"

6.13.10	2019-03-06T14:17:16-0700
    Logging:
        Applied changes to log2slog(3) module to log2ulog(3) module

    Developer:
        Redirected publish.sh(1)'s scp(1) output to /dev/null while copying
        documentation

6.13.9	2019-03-06T13:30:34-0700
    ldmping(1):
        Made the main loop interruptable. Reconciling signal-handling amongst
        the various programs apparently caused this one to loop forever.

    pqact(1):
        Demoted two log messages about writing a product to a file from NOTICE
        to INFO because per-product messages should be logged only in verbose
        logging mode ("-v").

    Logging:
        Unconditionally included the ulog(3) logging module in the LDM library
        for use by third-party software (e.g., McIDAS)

    Misc:
        Replaced <wait.h> in ChildCommand(3) with <sys/wait.h> to comply with
        the X/Open standard

    Developer:
        * Modified "publish.sh" to use "www" or "www-r" by default
        * Improved messaging by deploy(1) and added an alert
        * Adapted configure(1) to new directory structure of
          "mcast_lib/OESS-Client"
        * Added rationale for using longer subtree merging command in makefile
        * Made version an option in deploy(1) and added user to @host
        * Eliminated $version and $hostSuffix from deployAll(1) and added host
         "frgp"
        * Moved "Deploying..." message from deployAll(1) to deploy(1)

6.13.8	2019-03-04T08:49:35-0700
    Building and Installing:
        * Made the C++ library reference for building the LDM library
          conditional on WANT_MULTICAST to obviate the need for a C++ library
          for a regular build
        * Added missing mutex source-files to distribution to support
          configure(1)'s "--with-ulog" option

    ldmadmin(1):
        * Changed "ldmadmin start" to only print one message and to wait
          indefinitely for the LDM server to start
        * Changed "ldmadmin stop" to only print one message and to wait
          indefinitely for the LDM server to stop
        * Added the command "updategempaktables" to update the installed GEMPAK
          tables from the GitHub repository. Requires a standard installation
          directory structure.

    Logging:
        * Refactored logging to eliminate occasional hanging by a terminating
          ldmd(1) process
        * Added to two functions a missing return value found by Coverity Scan

    NOAAPort Ingestion:
        * Converted the directory "gempak/tables" into its own GitHub repository
          so that it can be updated and downloaded independent of the LDM
          package
        * Added RHEL and CentOS to the documentation as examples of Red Hat
          derivatives

    Multicast:
        * fmtpRecvv3::joinGroup()
            * Replaced joining an any-source multicast group with joining a
              source-specific one because not all networks support any-source
              multicast
            * Converted "struct ip_mreq_source mreq" from class member to local
              variable
            * Added debug log message for successfully joining multicast group
            * Added debug log message for successful bind()
        * Added error message if MldmRpc::Impl::~Impl can't remove the secret
          file
        * Added removal of MldmRpc(3) secret files to ldmadmin(1)
        * Modified downlet_run() to print result of changing address of FMTP
          server 
        * Refactored oess_init() & oess_destroy() to achieve "const" correctness
        * Adapted to new "provision.py" and "remove.py" command-arguments
        * Improved OESS-client markup in README.md
        * Removed double free()ing in UpMcastMgr(3) found by Coverity Scan
        * Improved documentation of childCmd_reap()
        * Corrected documentation of up7::init()
        * Improved documentationi of umm_subscribe()
        * Saved remote virtual-circuit endpoint for removal in UpMcastMgr(3)

    Documentation:
        Added thread-safety and async-signal safety sections to
        doxygen-generated documentation

    Misc:
        Eliminated small and infrequent memory leak found by Coverity Scan

    Developer:
        * Removed directory "mcast_lib/OESS-Client" from AC_CONFIG_SUBDIRS() to
          eliminate warning about that directory not having a configure(1)
          script
        * Made directory "mcast_lib/OESS-Client" into the subtree "oess-client"
          because it's a separate repository. (The FMTP repository is already a
          subtree.)
        * Added "pull-%" and "push-%" to the top-level makefile for pulling-from
          and pushing-to subtrees
        * Added scripts "ldm7PreInstall" and "ldm7Install" to distribution
        * Changed multicast group IP address of send_test(1) and recv_test(1)
          from 234.127.117.0 to 234.128.117.1 and improved logging.
        * send_test(1) & recv_test(1):
            * Made independent of LDM package
            * Made independent of gcc(1) and eliminated compiler warnings
            * Changed multicast group address from any-source 234... to
              source-specific 232...
        * Created script for deploying to a remote host
        * Created script for deploying to all permitted remote hosts
        * Created context/container/component diagrams for LDM

6.13.7	2019-02-01T15:19:00-0700
    Building and Installing:
        * Downgraded standard-compliance from _XOPEN_SOURCE=700 to 600 to
          accomodate Solaris and eliminated reliance on non-standard GNU C
          functions. Lots of small changes as a result.
        * Made binary installation directory writable by LDM user only to
          obviate execution of malicious binary with root privileges.
        * Added "-lstdc++" to shared-library creation.
        * Added explicit defines of some C macro values to "1" to avoid problems
          with configure(1) on BSD systems.
        * Added "--with-delayQueue" option to configure(1).
        * Made configure(1)'s "--enable-debug" option set CFLAGS & CXXFLAGS.
        * Added OESS-Client module
        * Created ldm7PreInstall(1) and ldm7Install(1) scripts
        * Corrected setting of installation directories in "config.h" that are
          overridden at configure(1) time

    noaaportIngester(1):
        * Improved responsiveness to external events:
            * Improved input FIFO:
                * Made fifo_close() async-signal-safe for calling by the signal
                  handler
                * Modified fifo_close() to use shutdown() and close() to improve
                  responsiveness
                * fifo_getBytes() is now notified if either fifo_close() is
                  called or if an EOF is encountered
                * Added file descriptor to construction and deleted buffer
            * Modified signal handler to only use async-signal-safe functions
            * Modified statistics-reporting thread to use sigwait() and
              eliminated now-unnecessary `reportStatistics` variables
            * Incorporated fileReader and multicastReader components into
              noaaportIngester.c
            * Eliminated file descriptor from input-reader component
        * Improved construction of LDM product-identifier:
            * Enabled creation of a complete LDM product-identifier even if the
              forecast time-interval of a GRIB2 field can't be decoded due to an
              unknown PDTN.
            * Added requirement that the GRIB2 version number not be missing
              (255) and the local version number be 0 or missing (255) in order
              to obtain the WMO GEMPAK vertical coordinate table.
            * Made the decision to use GEMPAK's WMO parameter table more robust
              by requiring that the Local Table number be 0 or 255 (missing).
            * Modified how GEMPAK finds a parameter entry:
                * Replaced linear search with binary search
                * Allowed use of parameter with same discipline, category, and
                  ID but different parameter definition template number if an
                  exact match doesn't exist. An ERROR-level message will be
                  logged in this case.
            * Added some error-checking to GRIB2 and GEMPAK libraries
        * Changed default logging level of noaaportIngester(1) from ERROR to
          WARN

    LDM registry and regutil(1):
        * Simplified log messages about missing registry parameters and changed
          logging level from error to warning.
    	* Replaced obsolete time-server `timeserver.unidata.ucar.edu` with
    	  `pool.ntp.org`.
        * Added pathname of file that contains OESS account information to LDM
          registry

    ldmd(1):
        * Decomposed server into smaller functions.
        * Eliminated use of portmapper because
            * Lots of places consider it a security hole
            * It slowed things down significantly if it wasn't running
            * It doesn't appear to be used much
        * Replaced log_*_q() calls with log_*()

    uldbutil(1):
        Reduced number of error messages if the LDM isn't running.

    ldmadmin(1):
        * "addmetrics" command:
            * Corrected space-usage numbers on CentOS 
            * Added non-blocking locking of metrics file to eliminate concurrent
              writes by multiple "ldmadmin addmetrics" processes when under
              severe load.
        * "isrunning" command:
            * Replaced use of kill(1) with ps(1) because some systems
              misreported success.
    	* Changed how the PATH environment variable is modified to favor
    	  version-specific utilities to accommodate non-standard installations
    	  that don't have a version-specific subdirectory.

    plotMetrics(1) (used by "ldmadmin plotmetrics"):
        * Added "eval" to pathname expansion to accomodate patterns that contain
          things like "metrics.txt{,.[1-4]}".
        * Added "-o  <template>" option to output PNG files.

    pqing(1):
        * Added "-F" option to enable XON/XOFF software flow control for TTY
          input.
        * Changed behavior of system-calls on receipt of SIGTERM from restart to
          interrupt in order to ensure proper response to an "ldmadmin stop".
        * Added O_TTY_INIT to open of a TTY to ensure conforming TTY behavior.

    pqact(1):
        Improved log messages

    delayQueue(1):
        Created for Tom to use with GOES-16 ingest.

    Product-queue:
        * Made "pqe_index" argument a pointer
        * Improved log messages
        * Removed extraneous newlines from log messages
        * Removed inappropriate pq_lockIf() calls.
        * Refactored the code that allows an application to reserve space in the
          product-queue for a data-product that will be written in pieces
          because the code wasn't sufficiently thread-safe.

    Logging:
        * Changed printing of multi-line log messages: each line will have the
          same timestamp, process ID, location, and logging level.
        * Reduced occurrence of overlapping log messages:
            * Added output file locking to prevent overlapping log messages to a
              regular file.
            * Added signal blocking and mutex locking for concurrent threads
        * Removed SIGUSR1 handling from logging module
        * Changed `log_level` from log_level_t to sig_atomic_t
        * Removed locking from log_roll_level to make it async-signal-safe
        * Eliminated trailing newline in log message
        * Right-justified location and process fields to minimize eye travel
        * Made logging macros not cancellation points
        * Replaced line number with function name in default logging
        * Eliminated empty last line.
        * Created log_errno() and log_syserr()

    GEMPAK Tables:
        * Added entries from Gilbert and Leno (duplicated by NOAA). Gave to
          NOAA. In particular:
            * g2vcrdwmo.tbl:
                Added "Surface to reserved" (yes, that's "reserved"), (001, 000)
                -- for all the good it will do.
            * g2varsncep.tbl:
                Added (0,1,29,{9,10,12}), ASNOW, and corrected unit for that
                parameter from "kg m-3" to "m".
            * g2vcrdncep.tbl:
                * Added depth below sea level, (160,255)
                * Added other missing vertical coordinates to GEMPAK's NCEP
                  table to accomodate invalid GRIB2 messages (i.e., WMO version
                  number != 255 yet local version number != 0).
        * Added missing GRIB2 parameter 10.3.192.9 (storm surge).
        * Created a GEMPAK table for GRIB2 vertical coordinates from NSSL, 
          "g2vcrdnssl.tbl". This table is installed and linked-to from
          "g2vcrdnssl1.tbl". As a consequence, noaaportIngester(1) might now
          miss some vertical coordinates from NSSL GRIB2 products.
        * Added creation of missing symbolic link, g2vcrdnssl1.tbl ->
          g2vcrdnssl.tbl, to "make install".
        * Changed logging level of missed-parameter messages from ERROR to WARN.
        * Added g2varswmo0.tbl and g2vcrdwmo0.tbl symbolic links during
          installation.
        * Reverted gempak/ctbg2rdvar.c to version that doesn't check the return
          value of sscanf(3) to handle "missing" entries like this (in
          g2varswmo.tbl):

              010 191 255 000 Missing                                                                0  -9999.00

    LdmConfFile(3):
        * Renamed from "ldm_config_file"
        * Adapted "scanner.c" and "parser.c"
        * Corrected isa_getSockAddr() usage
        * Moved some functions from "parser.y" to "LdmConfFile.c"
        * Adapted some arguments to new "InetSockAddr" types

    ChildCommand(3):
        Created this object for executing a command in a child process and
        enabling the parent process to write to the child's standard input
        stream and read from the child's standard output stream while
        concurrently logging the child's standard error stream

    Networking:
        * Changed some "int"s to "sa_family_t"s.
        * Created HostId and InetSockAddr objects and modified code to use
        * Created isa_getInetId(), isa_getSockAddr(), and sockaddr_format().
        * RPC:
            Allow signals to interrupt readtcp() svc_tcp.c so that a
            concurrent thread can be terminated via pthread_kill().
        * XDR:
            Eliminated some compiler warnings.

    Concurrency:
        Created Future, Executor, Completer, and StopFlag objects:

    Misc:
        * Repurposed the unused DIFAX feed to SATELLITE for satellite imagery.
        * Removed all logging calls from signal handlers because the logging
          functions are not async-signal-safe
        * Shortened many file, function, class, and method names to shorten log
          messages
        * Shortened or changed some function names. In particular:
            * isa_getHostId() -> isa_getInetId()
        * Added some debug messages.
        * Ported priv.h to C++
        * Renamed some *_delete() functions to *_free().
        * Replaced use of obsolete gethostbyaddr(3) with getnameinfo(3).
        * Removed Coverity Scan lint.
        * Eliminated memory-leaks found by valgrind(1).
        * Collapsed CHANGE_LOG entries for 6.13.7

    Documentation:
        * Documented new format for log messages
        * Corrected long instructions for installing from source using pax(1) by
          removing use of mv(1)
        * Updated simple logging documentation regarding SIGUSR1.
        * Changed the example LDM home-directory from "/usr/local/ldm" to
          "/opt/ldm" to conform to the Linux Filesystem Hierarchy Standard
          <https://en.wikipedia.org/wiki/Filesystem_Hierarchy_Standard>.
        * Added to pqact(1) configuration-file documentation:
            * The string "(seq)" in the argument of a pqact(1) FILE or PIPE
              action is replaced with the sequence-number of the data-product.
            * Replacements based on data-product creation-time are based on
              `strftime()`, which *might* have additional replacement strings
              (e.g., "%N" for nanoseconds).
        * Improved section on general platform requirements
              
    Multicast (LDM7) DO NOT USE YET!:
        vlanUtil(1):
            * Created for creating and provisioning the multipoint VLAN
            * Modify usage message of vlanUtil(1) to use basename of program.
            * Made vlanUtil(1) usable by the sender as well as the receiver.
            * Made more robust. Added error messages.
            * Changed "ip route show ..." to "ip route get ...".
            * Stopped making vlanUtil(1) setuid root because such scripts no
              longer work on Linux systems.

        ChildCommand(3):
            Fix static getline()

        ldmd.conf(5):
            Add <mcastIface> argument to MULITICAST description

        mcast_lib:
            Multicast Information:
                * Replaced ServiceAddr-based implementation of `McastInfo` with
                  string-based one
                * Created `SepMcastInfo` and modified code to use

            down7_manager:
                * Allowed NULL FMTP interface
                * Created elt_toString()

            Multicast LDM sender map:
                * Replaced use of SHM REALTIME API with XSI

            Down7:
                * Modified down7.c to use an `in_addr_t` for the VLAN virtual
                  interface address instead of a `CidrAddr`.
                * Execute vlanUtil(1) with root privileges because such scripts
                  no longer work under Linux.
                * Added reception-time to LDM7 EOP function and logging of
                  duration of transmission.
                * Handled EHOSTUNREACH to handle offline upstream LDM7
                * Used "done" variable for SIGTERM termination
                * Have down7 call downlet direcly (eliminate executor).
                * Stopped exiting of downstream LDM6 if room in the product-queue
                  can't be made because all products are locked.
                * Converted it and subcomponents into singletons.
                * Added initial zeroing of component structures during
                * initialization.
                * Replaced process termination request and task termination
                  signalling mechanism with one that uses async-signal-safe
                  read/write calls on a pipe. This now works for both regular
                  and signal-handler calls to down7_halt().
                * Eliminate thread argument of down7_halt()
                * Prevent down7_halt() from sending SIGTERM to down7.thread if
                  same thread
                * Error-return if poll() error-returns only if errno != EINTR to
                  accomodate Linux's non-standard signaling when seteuid() is
                  called
                * Don't error-return if pthread_kill(SIGTERM) fails with ESRCH
                  because completed threads can't be signaled
                * Improve concurrency:
                    - Add task states
                    - Improve inter-thread signaling
                * Block SIGCONT & SIGALRM
                * Add debug statements
                * Add assertions
                * Add product-index to eop_func() and print in INFO message
                * Use SIGHUP instead of SIGTERM to interrupt Down7 threads
                  beacause an external SIGTERM must terminate the process and
                  figuring out if one is external or internal is more
                  complicated
                * Have Down7 re-connect immediately on multicast error
                * Improve handling of task states
                * Improve Backlogger
                * Add restart capability to missed-product queue
                * Shorten method names in RecvProxy & ProdNotifier
                * Move test_connection_7_svc() from Up7 to Down7

            Upstream multicast manager:
                * Added umm_init() and checks for initialization.
                * umm_destroy() now calls msm_destroy()
                * Moved addition of FMTP client to multipoint VLAN from module
                  "up7" to this module
                * Set AL2S workgroup to "UCAR-LDM"
                * Modified code to invoke Python OESS client scripts with
                  pathname of file that contains OESS account information

            Up7:
                * Added upstream LDM7 to upstream LDM database.
                * Improve logic of mldm_ensureRunning().
                * Improve documentation
                * Server-side changes to accomodate RPC assumption that calls to
                  svc_getreqset() and svc_getreqsock() aren't nested
                    * Functions that call svc_getreqset() always destroys
                      transport
                    * Separate, server-side RPC transport created and used
                * Use "remote.h"
                * Extract init() and shouldReply() from subscribe_7_svc() into
                  subscribe()
                * Improve handling of multicast information
                * Improve destruction
                * Simplified initXprt() & ensured destroyXprt() called
                * Correct socket closure in initXprt()

            ProdNotifier:
                * Improve handling of start-of bad data-product
                * Improve code to insert multicast product

            Misc:
                * In order to allow unit testing, up7.c and down7.c were
                  modified to ignore VLAN-creation errors if the switch or port
                  identifiers of the AL2S end-points start with "dummy".
                * Added ability to ignore vlanUtil(1) exit status and got
                  up7_down7_test to work
                * Execute OESS provisioning script with root privileges.
                * Modified LDM7 to log duration of multicast product
                  transmission for throughput calculation
                * Allow signals to interrupt XDR's readtcp() so that a
                  concurrent thread can be terminated via pthread_kill().
                * Added support for non-AL2S RECEIVE.
                * Add ability for fmtp.c to join mcasticast group with port
                  number < 1024
                * Add debug message and improve exception message in 
                  FmtpClntAddrs
                * If the subscription reply from the LDM7 server says that the
                  FMTP server's address is "0.0.0.0", then set it to the LDM7
                  server's address.

        mldm_sender(1):
            * Changed "-m <interface>" option to "-i <interface>" in
              mldm_sender(1).
            * Changed specification of FMTP subnet to mldm_sender(1) from
              operand to option-argument (default is no subnet).
            * Remove signature from "Sent:" log message
            * Ensure log_free() called at end of RPC server thread

        FMTP:
            * Added start-of-transmission time to beginning-of-product packet
            * Make LDM logging cpp(1)-conditional (macro "LDM_LOGGING")
            * Ensure calls to log_free() on thread termination
            * Improve start-time handling and serialization: initialize
              RetxMetadata::startTime
            * Make reference to logging directory independent of workspace
              directory hierarchy
            * Add system error messages to FMTP messages
            * Create Serializer and add to fmtpSendv3

            TcpRecv(3):
              * Improve re-connection logic by making locally-static
                mcast-handler-started variable a member
              * Eliminated use of htonl() in constructor by duplicating the
                constructor. Apparently, its use in assigning a default value
                violates the C++ standard.
              * Remove indefinite loop from TcpRecv::initSocket() because
                failure should be handled by the application.

            FMTPRecvv3:
                * Added reception-time to LDM7 EOP function and logging of
                  duration of transmission.
                * Accept longer BOP-s and improve exception message
                * Correct fmtprecvv3::joinGroup() name

        LDM:
            * Modify decodeMulticastEntry() to allow NULL arguments.
            * Call down7_halt() from signal handler
            * Note in ldmd.conf that multicast feeds must be disjoint.
            * Clear log messages if umm_remove() returns "no entry"
            * Add down7_destroy() to cleanup()
            * Replace log_*_q() with log*()
            * Log all caught signals
            * Catch all signals

6.13.6	2017-01-19T16:37:43-0700
    Slightly improved HTML Documentation based on latest workshop and added
    some missing webpages.

    NOAAPort:
        nplog_rotate(1):
            Added hupsyslog(1) invocation to accommodate old, unmodified
            noaaportIngester(1) EXEC-entries that use the "-u" option.

        noaaportIngester(1):
            Fixed handling of SIGUSR1 to enable log file rotation.

    Multicast (not yet ready):
        Modified `PerProdNotifier::notify_of_eop()`. Before, it would throw an
        exception if the product-index was unknown. Now, it will log a warning
        message. This was done because the FMTP retransmission handler might be
        calling that method when the last data-block is received and,
        consequently, no entry is found in the product-index-to-pq-info map when
        the end-of-product message arrives.

6.13.5	2016-10-06T13:53:22-0600
    ldmd(1):   
        Added logging of received signals. In particular, SIGINT and SIGTERM
        are logged at the notice level.

    pqact(1):
        Corrected handling of blank but non-empty lines in configuration-file.
        Before, they would terminate parsing of the configuration-file.
        
    noaaportIngester(1):
        Merged some changes by Raytheon.

    fileIngester(1):
        Added this utility created by Raytheon in support of NOAAPort. Don't ask
        me what it does.

    LDM library:
        Improved log message for when shmget() fails.

    noaaportIngester(1):
        Added missing basename(1) declaration.

    Ported to FreeBSD (thanks Eric).

    HTML Documentation:
        Added activity diagrams for ldmd(1), upstream LDM, downstream LDM, and
        pqact(1).

        Added product-queue graphic.

        Added troubleshooting page.

        Improved LDM tips.

    Multicast (not ready yet):
        Added FMTP-LDM7 as a submodule.

6.13.4	2016-08-05T10:39:58-0600
    Logging:
        log.c:
            Ensured that the "refresh_logging" flag is cleared if and only if
            the destination is refreshed to eliminate a potential race
            condition.

        On a system built without configure(1)'s "--with-ulog" option:
            refresh_logging(1):
                Corrected the signal from SIGHUP to SIGUSR1.

                Prefixed kill(1) command with command(1) to avoid non-standard
                kill(1)-s (e.g., those that expect "%job").

            log.c:
                Changed the signal that the system uses to re-open log files
                from SIGHUP to SIGUSR1 to follow more closely the semantics of
                these signals. (Re-opening a log file is necessary to support
                log file rotation.) SIGUSR1 is also used by some LDM utilities
                to log performance statistics; consequently, such statistics
                will appear at the start of a rotated log file. The extant LDM
                utilities that log such statistics are: dvbs_multicast(1),
                noaaportIngester(1), readnoaaport(1), pqcat(1), pqcopy(1),
                pqing(1), pqsend(1), pqsurf(1), and rtstats(1).

    ldmd(1):
        Changed "obsolete" to "redundant" in the log message about terminating a
        previous upstream LDM whose subscription is a subset of the
        currently-subscribing downstream LDM.

        Blocked delivery of the SIGUSR1 signal for EXEC-ed programs so that it
        won't terminate programs that don't handle it (e.g., the McIDAS
        product-decoding programs). Programs that do handle it must and do
        explicitly unblock this signal.

    pqcat(1):
        Added printing of product-class to starting-up message.

    pqcopy(1):
        Corrected usage-message and manual-page.

    ldmadmin(1):
        Fixed computation of the number of LDM connections on a Solaris system
        by making the algorithm more robust to variations in netstat(1) output
        and by using uldbutil(1).

    Multicast:
        Ensured removal of test product-queues in up7_down7_test.c.

6.13.3	2016-07-20T14:56:07-0600
    logging:
        Enhanced performance by making "log_level" volatile and having LOG_LOG()
        test it directly.

        Improved robustness by moving log_refresh() action from logl_lock() to
        the static I/O function flush().

    ldmd(1):
        Changed the exit status of the top-level LDM server from 0 to 3 when it
        terminates due to the crashing of a child process.

    pqact(1):
        Corrected "pq_sequence()" to "pq_next()" in log message in pqact.c.

    notifyme(1):
        Corrected handling of "-l ..." option.

6.13.2	2016-07-13T10:32:17-0600
    Logging:
        log.c:
            Added check of return-value of logi_set_destination() in log_init().

            Added performance test and profiling target.

        ulogger(1):
            Enabled makefile "make ctags" target.

    Product-Queue:
        pq.c:
            Added function pq_next() as a more performant replacement for 
            pq_sequence() and pq_sequenceLock().

            Squashed latent bug that would eventually cause an assertion failure
            or a segmentation violation if a new skip-list node couldn't be
            obtained.

            Restored caching to fb_sz(), tq_sz(), fl_sz(), and ix_sz() to
            improve performance. Added log_assert(nelems) to same and to
            ix_ptrs().

            Inlined some static functions to obtain small performance
            improvements.

        test_pq.c:
            Created test_pq_sequence().

        pq_test_insert(1):
            Added ability to periodically insert synthetic data products.

    pqact(1):
        pqact.c:
            Refactored to use pq_next().

            Moved setting of insertion-time of last successfully-processed
            product from main() to processProduct() to increase performance.

            Corrected time-value in first "Processed oldest product" message.

        filel.c:
            Improved performance by
                Converting the function entry_isFlagSet() into a macro
                (profiling revealed that pqact(1) spent about 15% of its time in
                this function).

                Executing the fl_sync() function only when the head of the
                product- queue is reached instead of after every matched
                data-product (profiling revealed that pqact(1) spent about 1/3
                of its time in this function).

            Squashed latent bug in format argument of log_add_syserr() in
            unio_put().

        palt.c:
            Rewrote processProduct(), which is called by pq_next().

            Rewrote dummyprod() to use new processProduct().

        Added test and profiling targets.

    noaaportIngester(1) (productMaker.c):
        Reverted the computation of the MD5 checksum in productMaker.c for
        compressed GINI data-blocks when neither the "-c" nor "-f" options are
        specified from Raytheon's algorithm (which always decompresses and
        recompresses the data-block) to the original algorithm (which uses the
        data-block "as is"). This was done because Raytheon's algorithm results
        in MD5 checksums that differ from previous versions of
        noaaportIngester(1) -- resulting in failure of the duplicate product
        rejection mechanism of the product-queue.

        Incorporated Raytheon's bug-fix that eliminates unnecessary
        retransmission requests for GINI products from NOAA's NCF. (Only
        requests from NOAA offices are honored).

    ldmadmin(1):
        Added check for the pqsurf(1) queue for any pqsurf(1) EXEC-ed in the LDM
        configuration-file.

    refresh_logging(1):
        Modified makefile to create logging-specific script at build-time to
        accomodate Solaris' broken sh(1) (`test -z "#"` fails).

        Changed "test -f <pid_file>" to "test -r <pid_file>" to accomodate the
        non-standard test(1) built-in of Solaris' shell.

        Added quotes around variable substitutions.

    Multicast(1):
        Improved up7_down7_test(1).

6.13.1	2016-06-02T15:29:28-0600
    Installation:
        Improved examination of system logging daemon by configure(1) script:
            Removed check for running daemon to accomodate Docker

            Simplified tests for configuration and PID files.

        Modified the "make clean" rule so that it doesn't delete the (generated)
        LDM tutorial files so that a subsequent "make" won't fail.

        Added "StrBuf.h" to BUILT_SOURCES macro in "misc/Makefile.am".

    Logging:
        log(3):
            Created log_is_stderr_useful(), which indicates if the standard
            error stream is open on something other than /dev/null.

            Eliminated log_reinit() because it's no longer needed.

        log2slog(3):
            Made initialization more robust.

            Corrected algorithm that vets the facility code.

            Eliminated printing of trailing newline in messages.

            Made the setting of the destination for log messages more atomic.

        ulogger(1):
            Corrected interpretation of priority levels by making the map from
            name to logging level distinct from the one in
            </usr/include/sys/syslog.h>.

    Product-Queue (pq.c):
        Made product-queue file descriptor close-on-exec.

        Added property that is the count of outstanding reservations from
        uncompleted pqe_new() and pqe_newDirect() calls and the function
        pqe_get_count() to read it.

    ldmd(1):
        Moved configuring of standard I/O file descriptors from EXEC action of
        the configuration-file module to near where ldmd(1) daemonizes itself.

    pqact(1):
        Made the configuration of the standard output and standard error streams
        more robust in preparation for execution of child processes.

    pqing(1):
        Corrected bug introduced in 6.13.0 that didn't honor the argument of the
        "-q" option.

    NOAAPort:
        noaaportIngester(1):
            Merged Raytheon's correction to the use of zlib(3). When option
            "-c" wasn't specified, the OCONUS imagery received over the
            NOAAPORT_OPT channel wasn't processed correctly: the zlib stream
            was not reset before the beginning of the new product resulting
            in Z_STREAM_ERROR.

        nbs_ingest(1) (not yet ready for use):
            Use "Option Field Length" parameter in product-definition header for
            length of product-specific header instead of remaining bytes in
            frame.

            Added debugging statements.

    Misc:
        Replaced the use of clock_gettime() with gettimeofday() because the
        former doesn't exist on one client's OS X system (at least) and it
        appears to be supported on fewer platforms than the latter. Also, while
        clock_gettime() can have nanosecond resolution, the microsecond
        resolution of gettimeofday() is sufficient for the LDM.

        Created open_on_dev_null_if_closed().

        Added unit-test of timestamp module.

        Corrected timeval_normalize() (which is currently unused).

        Added "#include <stddef.h>" to "noaaport/fifo.hin" for `size_t`.

        Removed minor lint discovered by Coverity.

    Testing:
        Shortened run-time of pq_test(1).

    Documentation:
        Updated version-independent HTML files.

    Multicast (not yet ready for use):
        mcast_lib(3):
            Changed use of SendAppNotifier and RecvAppNotifier to SendProxy and
            RecvProxy, respectively.

        FMTP:
            Changed name from "vcmtp" to "FMTP" in LDM codebase.

            Ported TcpSend::updatePathMTU() to SunOS 5.10.

6.13.0	2016-05-03T16:03:52-0600
    Logging:
        Re-wrote LDM logging to eliminate the dependency on the system logging
        daemon because:
            1) It was the major impediment to correctly using the LDM (different
               logging daemons, different configuration-file formats, different
               security considerations, etc.);
            2) It was the major impediment to putting the LDM in a Docker
               container;
            3) Only 7 "local" syslog(8) facilities are guaranteed and NOAAPort
               ingestion could use more; and
            4) Some system logging daemons would drop LDM log messages depending
               on how heavily they were loaded.
        For backward-compatibility, the original logging component, "ulog",
        still exists and is unconditionally included in the LDM library,
        "libldm". Indeed, the original behavior of the LDM can be obtained by
        specifying the option "--with-ulog" to the configure(1) script. By
        default, however, the new logging component, named "slog" (for "simple
        logging"), will be built and used. While "slog" can be told to write to
        the system logging daemon, by default it will write directly to the LDM
        log file if the process doesn't have a controlling terminal (i.e., is a
        daemon) or to the standard error stream if the process does have a
        controlling terminal (i.e., is not a daemon). Like the original "ulog"
        component, "slog" also supports log file rotation via a
        crontab(1)-executed "ldmadmin newlog" command. See the installed HTML
        documentation "$HOME/share/doc/ldm/basics/logging-format.html" or the
        web page
        <http://www.unidata.ucar.edu/software/ldm/ldm-current/basics/logging-format.html>
        for more information.

        A particular consequence is that logging, by default, will no longer
        depend on SELINUX.

    NOAAPort Ingestion (noaaportIngester(1), readnoaaport(1)):
        Incorporated Raytheon's modifications to noaaportIngester(1) to:
          1) Optionally create blank scan lines for missing GINI data; and
          2) Optionally always de-compress a compressed data block in a NOAAPort  
             frame.

        Eliminated memory-leaks and SIGSEGV violations from components that read
        GEMPAK tables.

        Added entries to GEMPAK tables (indicated column positions aren't correct):
          File "g2varswmo.tbl":
          000 001 008 010 Total precipitation             kg m**-2     APCP   0    -0.01
          000 001 029 009 Total Snowfall                  m            SNOW   0 -9999.00
          000 001 029 010 Total Snowfall                  m            SNOW   0 -9999.00
          000 019 028 000 Mtn Wave Turb (eddy disp rate)  m**2/3 s**-1 MWTURB 0 -9999.00

          File "g2varsncep.tbl":
          000 001 225 009 Freezing Rain                   kg m**-2     FRZL   0 -9999.00
          000 001 225 010 Freezing Rain                   kg m**-2     FRZL   0 -9999.00
          000 019 219 000 Turbulence Potential Fcst Index NA           TPFI   0 -9999.00
          010 000 193 000 Wave Length                     -            WLENG  0 -9999.00

    ldmadmin(1):
        Reduced overestimation of new queue capacities (i.e., data capacity and
        product capacity) by "ldmadmin vetqueuesize" and eliminated computing
        new capacities if the data is insufficient.

        Modified the "printmetrics" command to use free(1) to obtain
        memory-usage metrics if they aren't obtained from top(1).
        
        Corrected "break" in loop to "last".
        
    LDM (ldmd(1)):
        Top-level Server:
            Added immediate, unsuccessful termination of the top-level LDM
            server -- before it forks a daemon version of itself -- if its LDM
            configuration-file doesn't specify anything to do (i.e., is
            effectively empty).
            
            Removed misleading "Couldn't get command of EXEC process ..." error
            message because it was mistakenly applied to upstream LDM processes
            and not just EXEC processes.

        Upstream LDM Child Process:
            Reduced the delivery latency of products with relatively large
            inter-product arrival gaps by modifying the RPC calls that LDM-6
            makes to send data products in primary mode by switching from
            "batched" RPC calls to asynchronous "message-passing" RPC calls.
            Specifically, the XDR function to decode the (non-existent) response
            was changed from `NULL` to `xdr_void()` in the functions
            `notification_6()`, `hereis_6()`, and `blkdata_6()`. Because the
            results are highly dependent on the characteristics of the data
            flow, you might not notice any difference.

    pqinsert(1):
        Corrected test of mmap() return-value to eliminate crashing if a
        directory was specified on the command-line.

    pqact(1):
        Corrected the setting of the product-queue cursor based on the last
        successfully-processed data-product from the previous session. Before
        this, pqact(1) might miss a product due to a restart of the LDM. This
        was most apparent in processing NEXRAD-2 data-products. Thanks Ryan.

        Demoted uerror() message in spipe_prodput() to log_debug().

    pqing(1):
        Accepted Bill Gerry's additions of higher baud rates.

        Added support for decoding the length of GRIB-2 data-products and
        improved algorithm for decoding the length of GRIB-1 messages.

    Product-Queue (pq(3)):
        Added mutex destruction to freeing.

        Modified fb_get() to log `fblk` diagnostics when it fails.

        Improved assertion of relationship between `fblk` arena size and actual
        used space.

        Modified tq_add() to error-return if it can't get an `fblk` because
        there are too many products in the queue.

        Modified rpqe_new() to return the product-queue to a consistent state
        if an error occurs.

        Used correct product size in pqe_insert() and pq_insertNoSig().

        Refactored pqe_insert() for better error-handling and return status.

        Harmonized return code names by adding PQ_DUP and PQ_BIG and making
        PQUEUE_DUP and PQUEUE_BIG aliases.

        Hardened the product-queue module against concurrent access by multiple
        threads by:
            1)  Adding a new (undocumented) option (`PQ_THREADSAFE`) to the
                `pq_create()` and `pq_open()` functions;
            2)  Replacing the use of the thread-unsafe function `random()` with
                the thread-safe function `nrand48()`; and
            3)  Removing the (undocumented) ability to reset the
                pseudo-random-number generator used in the skip-list
                implementation.

    inetutil(3):
        Modified sa_getInetSockAddr() to try AF_UNSPEC first, then AF_INET.

    ldmprint(3):
        Added missing space between the timestamp and feedtype.

    Installation:
        Stopped "make distclean" from removing "*.log" files so that the prior
        invocation of the configure(1)-script can be seen in the file
        "config.log".

        Improved test of netstat(1) options by the configure-script.

        Replaced UD_SEARCH_HEADER and UD_SEARCH_LIB with AC_ macros, improved
        library searching, and modified makefiles accordingly.

        Improved the setting of header file and library references by the
        configure script -- in particular, `/opt/csw` is favored over `/usr`
        because the Solaris XML2 library appears to have a bug.

        Modified script ensureSyslogEntry(1) to accommodate Solaris's grep(1),
        which doesn't support the standard "-F" or "-q" options.

    Documentation:
        Improved documentation based on latest workshop.

    Testing:
        Added "check-local" make(1)-target for ldmd(1).

    Continuous-Delivery:
        Corrected setting of configure(1) options in "delivery/deploy.sh".

6.12.14	2015-06-09T09:45:43-0600
    Logging:
        Corrected bug dealing with variadic arguments that could cause a crash
        under certain circumstances.

    pq_test_insert(1):
        Created test utility for inserting synthetic data-products into the
        product-queue.

6.12.13	2015-05-29T15:42:39-0600
    Logging:
        Rewrote many of the formatting functions in "ldmprint.c" in an attempt
        to eliminate the cause of a crash experienced by Art Person when a 
        downstream's LDM request was reduced due to applicable ALLOW entries.

6.12.12	2015-05-27T08:45:53-0600
    scour(1):
        Corrected setting of PATH.

6.12.11	2015-05-21T15:32:07-0600
    pqact(1):
        Corrected a bug introduced in version 6.12.10 in the logic regarding the
        setting of the last successfully-processed data-product and the return
        value of processProduct(). The bug manifested itself in version 6.12.10
        by not writing products to disk under certain circumstances. Thanks
        Gilbert.

6.12.10	2015-05-16T08:42:51-0600
    Product-Queue (pq.c):
        Corrected a bug that dealt with finding the last data-product that a
        downstream LDM successfully received given the product's signature. This
        bug manifested itself as either a segmentation violation (i.e., SIGSEGV)
        or 100% CPU usage -- both in the function `tqe_find()`. Thanks Gilbert.
        
    pqact(1):
        Modified pqact(1) to correct the setting of the last
        successfully-processed data-product when the LDM exits. Before, the last
        data-product that matched the `-f feed` and `-p pattern` options would
        be used regardless of whether or not it matched any entries in the
        pqact(1) configuration-file. Now, a data-product will be used if and
        only if it's successfully processed by an entry in the pqact(1)
        configuration-file. Thanks Daryl.

    Logging (ulog.c, log.c):
        Added signal blocking to the <log.h> implementation because that module
        calls async-unsafe functions and could be called by a signal handler.

    Misc:
        Removed considerable lint identified by Coverity Scan. Some of it was
        significant. See <https://scan.coverity.com/projects/4645>.

6.12.9	2015-03-16T11:11:30-0600
    Added to the configure(1) script, support for Solaris' non-standard grep(1),
    which doesn't have the "-q" (quiet) option.

6.12.8	2015-03-13T15:45:05-0600
    Installation:
        Modified to hopefully prevent installation subdirectories/links from
        being created in the home directory of an LDM developer executing the
        command `make distcheck`. This only affects LDM developers.

    NOAAPORT (noaaportIngester):
        Corrected code in the AWIPS-II retransmission-request layer that relied
        on undefined behavior in formatting log messages. This only affects NWS
        offices.

6.12.7	2015-03-06T09:39:26-0700
    LDM Server (ldmd):
        If the LDM configuration-file has no ALLOW or ACCEPT entries, then the
        top-level LDM process will no longer listen for incoming connections.
        This change makes it easier to run downstream-only LDM instances that
        don't interfere with an LDM server on the same computer.

    pqact(1) (filel.c):
        Refactored and generally improved the code in an attempt to stop
        pqact(1) from receiving a SIGSEGV when executing regexec(3). This has
        only occurred on one host and it's not clear if it's due to the code or
        the host.

    Product Queue (pq.c):
        Corrected bug introduced in LDM 6.12.4 that caused the command "ldmadmin
        vetqueuesize" to work incorrectly: the queue size parameter or maximum
        acceptible latency parameter would *not* be adjusted if the registry
        parameter "/reconciliation-mode" was set to "increase queue" or
        "decrease maximum latency", respectively.

    NOAAPORT (noaaportIngester):
        Corrected a bug in getting GRIB2 vertical coordinate table in GEMPAK
        library. The routines to get the WMO and local tables cleared the extant
        table if a new table needed to be read. They then forgot that they did
        this if reading-in the new table failed.

        Added GEMPAK GRIB2 table "g2varsnssl.tbl" and installation of the
        symbolic link "g2varsnssl1.tbl".

        Improved the performance of finding GRIB2 parameter information by
        caching the GEMPAK parameter tables.

        Improved the error-message logged when information on a GRIB2 parameter
        or vertical coordinate can not be found in the relevant GEMPAK table.

        Added entries to the GEMPAK GRIB2 NCEP parameter table.

        Got the option "-I <ifaceIpAddr>" working. A process can now be made to
        receive from one interface only.

        Added printing of WMO header of GRIB2 data-products with unknown
        parameters.

        Slightly improved the performance of reading multicast input.
        
        Added attempt to lock process in physical memory to increase
        performance. The program will continue if this fails.

        Added to the statistics report, instances when the data input thread
        had to wait until sufficient space was available in the internal FIFO
        queue. Ideally, no such instances should occur when reading NOAAPORT
        multicast input. The statistics report is logged when the process
        terminates or receives a SIGUSR1. Reporting statistics might interfere
        with realtime data ingest.

        Merged changes to the retransmit-request capability from Raytheon for
        the AWIPS-II system. This capability can only be used by NOAA's weather
        forecast offices.

        Added `make check` using multi-radar/multi-sensor (MRMS) data from NSSL.

    Installation:
        Reduced the likelyhood that the script that modifies the system logging
        daemon's configuration-file would add an effectively duplicate entry
        for the LDM.

        Added support for running rsyslogd(8) on a Solaris system with
        configuration-file "/etc/opt/csw/rsyslog.conf" and PID-file
        "/var/run/rsyslogd.pid".

    Misc:
       Improved internal documentation.        

       Added finding doxygen(1) to configure script.

6.12.6	2014-09-04T13:56:41-0600
    pqcreate(1):
        Changed the assumed mean product size (which is used to compute the
        default number of slots in the product-queue) from 4096 to 51000
        bytes to better match current reality.

    NOAAPORT:
        Enhanced GRIB2 decoding by adding "ESTOFS" and "HRRR" model codes for
        the NCEP center.

6.12.5	2014-08-21T13:57:50-0600
    Installation:
        Added (untested) support for syslog-ng(8) as the system logging daemon
        rather than rsyslog(8) or syslog(8).

    NOAAPORT:
        Added port numbers for the two new channels that are part of the
        NOAAPORT SBN upgrade.

    Documentation:
        Removed from the HTML documentation, links to the web pages that listed
        successful and unsuccessful build environments because the information
        was hopelessly out of date, difficult to maintain, and labor intensive.

6.12.4	2014-07-29T17:04:22-0600
    Product-queue library (pq.c):
        Modified the product-insertion logic to continue rather than
        error-return (and, consequently, terminate the downstream LDM process)
        if the signature of a product that's being deleted to make room for the
        new product can't be found in the signature-list. An error-message will
        be logged instead. This was done because we've seen this occur at least
        three times over the past couple of years -- resulting in the LDM
        ceasing to receive data. Our working hypothesis is that a bit (either
        on-disk or in-memory) was somehow corrupted.

6.12.3	2014-06-27T16:12:47-0600
    Fixed a bug in the upstream LDM database that prevented disabling of the
    anti-DOS feature from taking effect and telling the user why.

6.12.2	2014-06-26T17:49:53-0600
    Fixed a bug in the extraction of function declarations from C source files
    into header files that caused the function `getSysConfDirPath()` to be
    undeclared and, consequently, to have its `char*` return value interpreted
    as an `int` -- with possibly catastrophic consequences on 64-bit systems.

6.12.1	2014-06-24T09:50:11-0600
    LDM registry:
        Fixed a bug in the decoding of boolean values that was introduced in
        the previous version.

    LDM server, ldmd(1):
        The ability to disable the anti-denial-of-service (anti-DOS) feature
        should now work.

6.12.0	2014-06-19T16:11:23-0600
    Installation:
        Improved robustness:
            * Check for CUnit package by configure(1) script;
            * Creation of "runtime" symbolic link;
            * Non-creation of LDM tutorial.

        Now requires that the C compiler supports the C99 standard (GNU's
        gcc(1) does, as should any c99(1) program).

    LDM server, ldmd(1):
        Added the ability to disable the anti-denial-of-service (anti-DOS)
        feature of upstream LDM-s. The anti-DOS feature ensures non-overlapping
        feeds to every downstream host by reducing subscription requests from
        downstream LDM-s running on the same host and terminating duplicate
        upstream LDM proceses. This action can cause problems if multiple
        downstream hosts are behind a NAT device or are connecting via ssh(1)
        tunnels because the downstream host will appear to be the same. The
        anti-DOS feature is enabled by default. To disable it, set the value of
        the registry parameter "/server/enable-anti-DOS" to "FALSE" via the
        command

            regutil -b FALSE /server/enable-anti-DOS

        The anti-DOS feature should only be disabled by sites that know and 
        trust *all* downstream LDM-s that can feed from it. Note that accidental
        denial-of-service attacks have occurred from trusted downstream sites
        due to incorrect network configuration.

        Here's your rope, now go hang yourself. :-)

    NOAAPORT Ingestion:
        Incorporated Raytheon's support for extracting NOAA Weather Wire
        Service (NWWS) products from the broadcast (basically a new numbered
        datastream).

6.11.7	2014-04-04T15:37:47-0600
    Downstream LDM:
        Squashed a bug that could result in an assertion failure if a remote
        site's portmapper was successfully used to connect to a remote LDM
        server (thanks Gilbert).

    NOAAPORT Ingestion:
        noaaportIngester(1):
            Incorporated Ratheon's latest modifications to support
            retransmission requests. This feature can only be used by NWS sites
            -- so don't even think about it.

        Improved the code in the NOAAPORT, GRIB-2, and GEMPAK libraries to
        reduce the chance a segmentation violation (SIGSEGV).

    notifyme(1):
        Squashed a bug in the LDM 5 client library (which is used by
        notifyme(1)) that would cause a segmentation violation (SIGSEGV) if the
        upstream hostname couldn't be resolved into an IP address.

    Documentation:
        Corrected URL for the IDD.

        Added missing manual-page precursor files to the source distribution.

    Misc:
        Implemented a continuous-delivery pipeline for the project.

6.11.6 	2013-06-24 17:04:55-06:00
    SUMMARY OF SIGNIFICANT CHANGES:
        * Eliminated the bundled PNG library;
        * Squashed bugs;
        * Improved the portability, release-engineering, and installation
          process;
        * Created a binary RPM for fc14.x86_64.

    Installation:
        Configure(1) Script:
            Made the search for the PNG library dependent on the
            "--with-noaaport" option.

            Improved the search for the XML2 and ZLIB header-files and
            libraries. In particular, added "/usr/local/lib", "/opt/lib",  and
            "/user/sfw/include" for general searches.

            Adapted to older tr(1)-s that don't extend the second character
            set.

        Mac OS/X Support:
            Added definition of _DARWIN_C_SOURCE to have "struct ip_mreq"
            defined on that system (that definition is needed by the NOAAPORT
            module).

            Don't define "union semun" on that system because it's defined by a
            system header-file.

            Added "opt/X11" to library search-path.

        SunOS Support:
            Removed SunOS 5.6 and 5.9 from portability-testing platforms
            because they're end-of-life.

            Added testing on other SunOS environments.

        Misc:
            Removed the bundled ZLIB package. This package's library was in the
            LDM shared-library and, on some systems, it conflicted with the
            system ZLIB library referenced by the system XML2 library (which was
            removed from the LDM in version 6.11.5).

            Created a relocatable binary RPM for fc14.x86_64.

            Made the creation of the contents of the ~/var directory more
            robust when relevant symbolic links already exist.

            Changed the default installation-directory from "/usr/local/ldm"
            to "/opt/ldm" following the Filesystem Hierarchy Standards. This
            is the default for the RPM installation. Use the "--prefix=..."
            option of rpm(1) if you want a different home-directory for the
            LDM user.

            Eliminated the creation of the "data" and "logs" symbolic links in
            the LDM user's home-directory. If they exist, however, then they
            won't be removed.

            Removed the bundled "libpng" package.

    ldmadmin(1):
        Added verbose logging to the check of the LDM configuration-file by
        the "start" command.

    LDM server (ldmd):
        Squashed a bug that caused a segmentation violation (SIGSEGV) on 64-bit
        Darwin.

        Eliminated a minor memory leak in the parsing of LDM configuration-file
        when the "-n" (do nothing) option is specified.

        Documented the "-n" (do nothing) option.

    Logging:
        Added setting of the SELINUX security context for the LDM log
        directory. This should allow the LDM to log when SELINUX is enabled.

        Squashed a bug that caused the log(3) module to drop a long new message.

    pqinsert(1):
        Squashed a bug that caused a segmentation violation (SIGSEGV) when given
        an unknown option.

    regutil(1):
        Made the "usage" message use the LDM logging facility.

        Added the "-v|-x" options and some debug-level messages.

    NOAAPORT:
        Enhanced the verification of the structure of a GRIB2 message.

        Adapted code to the opaque "struct png_struct" of PNG 1.5 and later.

        Corrected the inclusion of the "png.h" header-file.

    Documentation:
        HTML:
            Documented the RPM installation.

            Documented the dependency on the PNG package if the NOAAPORT
            system is built.

            Documented that the XML2 development and PNG development packages
            (as opposed to the runtime packages) are necessary.

        Misc:
            Replaced the license with the BSD 3-Clause license enhanced with
            patent protection.

6.11.5 	2013-05-10 14:42:19-06:00
    Summary:
        Elimination of the bundled "libxml2" package and improvements due to 1)
        vetting by valgrind(1); and 2) investigating and testing the Upstream
        LDM Database (ULDB).

    libxml2:
        Eliminated this package from the LDM distribution. This was done because
        1) the libxml2 package has become ubiquitous -- it's on all platforms to
        which I have access; 2) bundling it with the LDM distribution means that
        an upgraded, more secure version can't be used; and 3) eliminating it
        approximately halves the size of the distribution and the time-to-build.

    Upstream LDM:
        Added printing of the subscription (the request by the downstream LDM)
        when filtering by the upstream LDM disallows it.

        Corrected the error-message when unable to open the product-queue.

    Access Control List (src/protocol/acl.c):
        Improved layering by abstracting the linked-list of requests.

    ULDB (Upstream LDM Database in src/uldb/):
        Added blocking of signals to the public functions of the ULDB module
        that modify the database.

        Improved internal layering.

        Improved valgrind(1)-using unit-test.

        These changes were made because a 6.11.4 LDM appeared to have received
        a SIGSEGV in the ULDB module (support ticket JVF-237504). Consequently,
        the unit-test of that module was improved and a robustness test was
        added (about 3000 upstream processes in 5 seconds).

        Unfortunately, none of these changes appear to have been necessary: the
        ULDB module passes the improved unit-tests even without the changes.

    Semaphore-based Read/Write Lock (src/misc/semRWLock.c):
        Corrected the order of invalidating and freeing the lock structure as
        part of the ULDB investigation. Didn't make a difference.

    LDM Registry (src/registry/):
        Ensured that free() isn't called twice on the same file object, which
        could result in a SIGSEGV.

        Improved some internal documentation.

    NOAAPORT:
        Corrected error-message when unable to open the product-queue.

    Documentation:
        Added "libxml2" as a platform prerequisite.

    Release Engineering:
        Improved the "release" target in the top-level makefile.

        Re-enabled "make distcheck".

        Improved the "valgrind" target for ldmd(8).  Tried to add an
        "installcheck-local" target, but valgrind(1) won't execute setuid
        programs that are owned by root -- even adding a wrapper script doesn't
        do what's needed.

        Removed "libdict" subdirectory because it wasn't used.

6.11.4 	2013-04-03 14:22:34-06:00
    Installation:
        Added $(DESTDIR) to "ensure-ldmhome-links" rule in the makefile.

    ldmd(1):
        Made the "Exiting" log message an unconditional NOTICE.

        Eliminated redundant and dangerous free_prod_class() before
        set_prod_class() in the LDM-5 module.

        Improved places where an LDM process might terminate.

        Made establishing a connection more efficient.

        Decreased timeout if a forked server doesn't receive anything from 12
        minutes to 1 minute.

        Upstream LDM:
            Changed policy on duplicate incoming requests from 6.11.3 to
            terminate the earlier upstream LDM rather than current upstream
            LDM.

            Corrected PID in OK reply to version 6 FEEDME or NOTIFYME request.

            Reduced resource usage by eliminating duplication of upstream socket.

            Corrected time amount in "silent client" log message.

            Documented log message about terminating an obsolete upstream LDM
            process.

            Eliminated some closings of the connection by the upstream LDM to
            favor closing by the downstream LDM in order to avoid the upstream
            LDM going into the TCP TIME_WAIT state.

            Improved handling of errors.

            Demoted logging-level of transmission failure to INFO because this
            is expected when the downstream LDM switches its transfer-mode
            between PRIMARY and ALTERNATE.

            Documented log messages associated with subscription reduction by
            upstream LDM.

            Simplified waiting for next data-product (sleep either 0 or 60
            seconds).

        Downstream LDM:
            Assume upstream LDM is alive unless explicitly stated otherwise by
            the upstream LDM server.

            Convert status of a time-out due to death of upstream LDM from a
            disconnect into a time-out.

            Added PID of upstream LDM to error-messages.

            Enabled logging of LDM-6 request errors.

            Removed duplication of downstream socket.

            Made the autoshifting default "don't switch" in order to correctly
            handle out-of-the-blue HIYA messages.

            Improved decision on when a downstream LDM would change its
            transfer-mode.

    ldmsend(1):
        Added flushing of connection when all files are sent.

    protocol/child_process_set.c:
        Simplified some functions and added internal documentation.

    NOAAPORT Ingester:
        Allowed tabs in textual products.

    pqact(1):
        Improved clarity of buffer-toggling code in processProduct().

    rtstats(1):
        Added "-H <hostname>" option to rtstats(1) program.

        Added test for disallowed operands.

        Added gethostbyname(3) to "See Also" section of manual-page.

    RPM generation (still don't know if it works):
        Improved support:
            requtil(1) makefile:
                Made rules involving ETC_DIR honor DESTDIR.

                Corrected definition of ETC_DIR.

            ldm.spec.in:
                Added DESTDIR=%{buildroot} to "make" invocations.

    Misc:
        Improved some log messages.

        Improved some internal documentation.

        Made some cosmetic changes.

6.11.3 	2013-02-12 13:11:20-07:00
    General:
        Ported to all available in-house systems. Unfortunately, this means
        only certain versions of Linux (Fedora and CentOS), SunOS, and Darwin.

    Installation:
        Fix creation of ~/data if it already exists and isn't a link

    Downstream LDM 6:
        Added the reduction of REQUEST subscriptions based on previous
        REQUEST subscriptions. This means that, for example, the second
        subscription in the following:

            REQUEST IDS|DDPLUS .* idd.unidata.ucar.edu
            REQUEST UNIDATA .* idd.unidata.ucar.edu

        will, effectively, become

            REQUEST HDS|UNIWISC .* idd.unidata.ucar.edu

        This was done in order to reduce bandwidth usage and because many
        sites have such inefficient REQUEST entries.

        THIS MIGHT CAUSE A PROBLEM IF YOU HAVE SEVERAL DOWNSTREAM LDM-s BEHIND
        A NAT THAT REQUEST OVERLAPPING DATA FROM THE SAME UPSTREAM LDM. This is
        because the upstream LDM will see all the requests as coming from the
        same NAT device and so will reduce them to non-overlapping requests.
        The best solution is to have only one downstream LDM request all the
        data and to have the other downstream LDM-s request their subset of the
        data from it. (There are other solutions. Contact
        <support-ldm@unidata.ucar.edu> if you need them).

        Improved the API of the auto-shift module (which is responsible for
        switching between primary and alternate transfer modes) and refactored
        the module in order to improve its performance. Adapted the rest of the
        LDM to the changes (in particular, an upstream LDM no longer
        initializes the autoshift module).

        Added checking for nil HEREIS data-product (does nothing).

    Upstream LDM 6:
        Modified to no longer reject a subscription by a downstream LDM 6 based
        on existing subscriptions from the same downstream host.  Instead, the
        upstream LDM checks the new subscription against all previous
        subscriptions from the same downstream host. If the new subscription is
        a superset (either proper or improper) of an existing subscription from
        the same downstream host, then the other upstream LDM 6 process is
        terminated; otherwise, the new subscription is reduced by all previous
        subscriptions (which would normally do nothing).

        Eliminated the requirement that an upstream LDM that's sending the same
        data-products must be in the same transfer-mode (PRIMARY or ALTERNATE)
        in order to be terminated. This is because the downstream LDM can
        alternate between the transfer-modes and the previous upstream LDM
        should be terminated regardless of its transfer-mode.

        Added the ability to flush the connection by use of a nil (i.e., empty)
        data-product in order to improve performance over the current method of
        using a NULLPROC message, which requires a round-trip.  This feature is
        currently disabled.  It can be enabled once all downstream LDM-s are
        version 6.11.3 or later.

        Replaced use of exit() with done=1 in feed_or_notify().

        Improved free(3)ing of upstream LDM database (ULDB)-determined
        product-class.

        Eliminated use of the auto-shift module because that capability is only
        meaningful to a downstream LDM.

    Top-level LDM Server:
        Added restart of system logging if an EXEC-initiated execvp(2) fails so
        that the reason for the failure will be logged.

        Ensured resource deallocation in upFilter_addComponent().

    pqact(1):
        Added printing of product-identifier to debug message.

        Added "pipe_put(): write error: ..." error-message.

    rtstats(1):
        Replaced initial use of standard error stream with use of the LDM
        logging module, ulog(3).

        Corrected documentation on "-P port" option.

        Made miscellaneous improvements.

    System Logging:
        Logging library (ulog(3)):
            Added getter functions for ulog(3) parameters to support the
            top-level LDM server logging the reason for an EXEC failure.

        Modified how the system logging configuration-file is modified during 
        package installation:
            Replaced ".debug" with ".*" in LDM entry to get logging to work on
            most systems.

            Added addition and use of template on systems that use version 5 or
            later of rsyslogd(8) so that the timestamps will be in UTC.

    Documentation:
        Improved description of LDM behavior.

        Documented "-p pattern" option in pqsend(1).

        Documented use of uldbutil(1) for monitoring upstream LDM-s.

        Updated 2012 workshop:
            Made break-times indefinite in workshop web pages.

            Corrected class times.

            Changed domain-name from guest.ucar.edu to fl-guest.ucar.edu.

            Added configuration variable YEAR to workshop-specifics.

        Replaced "6.9.8" with "@VERSION@".

    Misc:
        Created a data-product module and a nil data-product.

        Improved internal documentation.

        Adapted extractDecls(1) to SunOS 5.11's /usr/bin/awk.

        Corrected "git status -a" to "git status -u" in makefile.

6.11.2 	2012-12-17 11:11:20-07:00
    HOTFIX!

    LDM server:
        Differentiated between feeders and notifiers by the upstream LDM
        database (ULDB) when rejecting a request by a downstram LDM.

        Also removed all uldb_remove() calls except in cleanup() routine.

    ULDB module:
        Corrected use of RWL_EXIST in initLock() in misc/semRWLock.c.

    Makefile:
        Removed unnecessary "releaseCheck" target.

        Corrected "git status -a" to "git status -u".

6.11.1 	2012-10-05 10:21:05-06:00
    Makefile:
        Improved rules for releasing a new version:
            Removed targets "releaseCheck" and "ensureRelease".

            Corrected how "release" rule sets version in AC_INIT().

            Made "release" mandatory to prevent bad CHANGE_LOG from being
            released.

            Corrected "commit-check" rule: added "-Fq" to grep(1).

    Upstream LDM Database (uldbutil(1) & uldb(3)):
        Added pathname to uldb(3) initialization so that "make check" in
        the "protocol/" subdirectory doesn't interfere with a running LDM
        system.

        Improved logging by both uldb(3) and uldbutil(1).

    pqing(1):
        Corrected setting of logging file-descriptor (thanks Harry).

        Moved parsing of "-s" option to outside #ifdef conditional.

        Corrected version printed.

    Documentation:
        Corrected main index in tutorial.

        Added 5th channel example to NOAAPORT documentation.

        Corrected CHANGE_LOG for release 6.11.0.

        Added RELEASE_NOTES.

    Misc:
        Defined _XOPEN_SOURCE as 600 and corrected #includes of "config.h".

        Removed Eclipse-identified lint.

        Regenerated protocol/ldm_xdr.c.

        Improved some internal documentation.

        Removed unnecessary directories "pnglib/CVS" and "zlib/CVS".

6.11.0 	2012-09-24 16:13 -06:00
    Instructions:
        Improved preinstallation instructions: add modification of Red Hat
        net.ipv4.conf.default.rp_filter kernel parameter to preinstallation
        instructions.

        Corrected LDM configuration-file example: merged multi-line entry into
        single line.

    Installation:
        Improved configure(1) error-message: if the configuration-file for the
        system logging daemon isn't found, then the error-message will now
        indicate that the problem might be because it's not readable.

    NOAAPORT:
        Updated GRIB tables.

        Added noaaport/mainpage.h to repository.

        Fixed installation of NOAAPORT webpages

    ldmadmin(1):
        ldmadmin(1) calculates the number of slots from the size of the
        surf-queue. Modified to allow use of suffixes on size specification.

    ldmd(1):
        Added transitory upstream LDM database.

    uldbutil(1):
        Created uldbutil(1) utility to list local upstream LDM processes.

    pqact(1):
        Improved command-line parsing and usage message: two operands caused
        default configuration-file to be used, which is a latent bug.
        Error-messages during command-line parsing are printed to the
        standard-error stream, which doesn't exist in the LDM context.

        Merged Raytheon's changes from ldm-6.8.1

    pqing(1):
        Made the size of the largest expected data-product a command-line
        option (-s size).

    pqinsert(1):
        Added "-i" option to usage-message and improved message.

        Improved exit status.

    Logging:
        Modified log_start(): it no longer clears accumulated log messages.

        Moved filename and line number to start of log messages.

        Corrected addition of "localx.none" to system logging
        configuration-file when an entry comprises multiple lines.

        Demoted "Couldn't flush connection" log message from ERROR to NOTE.

    General:
        Removed some lint reported by Eclipse's C code analysis.

        Merged AWIPS-2 modifications from Raytheon

6.10.1 	2011-10-24 13:11:04-06:00
    Installation:
        Corrected installation helper-script "ensureSyslogEntry": ensured that
        ${LOG_LDM} and ${LDM_LOGFILE} would be replaced by their values rather
        than by their names.

        Added C macro LDMHOME to configuration header-file "config.h" and made
        configure(1) script set it to default value to be used if environment
        variable LDMHOME isn't set.

    ldmadmin(1):
        Removed setting of LDMHOME to $HOME in ldmadmin(1) because it was no
        longer necessary (and could be wrong) because LDMHOME is now determined
        by the configure(1) script.

    pqutil(1):
        Improved pqutil(1): initialized "path" variable in main() to NULL to
        prevent crashing when dereferenced.

    LDM library:
        globals.c:
            Improved getLdmHomePath(): made use of LDMHOME C macro in 
            "config.h" if environment variable LDMHOME isn't set.

        ulog.c:
            Corrected serror(): now handles arguments that contain "%".

    Documentation:
        Made cosmetic change to HTML documentation: remove extra space from
        example command.

6.10.0 	2011-10-18 11:01:05-06:00
    NOAAPORT:
        Merged the NOAAPORT package into the LDM package.

        Corrected a bug in the deprecated readnoaaport(1) and dvbs_ingest(1)
        programs that caused an abort if the logging level was DEBUG due to the
        shared memory FIFO being already locked.

        Improved noaaport/gempak error messages -- in particular, added
        information to messages about missing tables and parameters.

    GRIBINSERT:
        Merged the GRIBINSERT package into the LDM package. This subpackage
        converts GRIB messages in files into LDM data-products and inserts them
        into the LDM product-queue.

        Improved GRIB2 tables:
            Updated tables.

            Made installation rule create links instead of install duplicate
            files.

            Moved site-specific stuff from "g2varswmo.tbl" to "g2varsncep.tbl".

    pqact(1):
        Improved log messages:
            The PID and command-string of every child process is logged at
            level ERROR if its parent pqact(1) process deletes the reference to
            the child process due to an error in an interaction with it.

            The PID and command-string of every child process created due to a
            PIPE entry and whose reference is deleted in order to create
            another pipe is logged at level INFO.

    ldmadmin(1):
        Changed when product-queue metrics are reset by ldmadmin(1) and added
        queue metrics resetting to "ldmadmin start". The metrics are no longer
        reset if the reconciliation-mode is "do nothing".

        Improved the command "vetqueuesize" (and, consequently, the command
        "check"). The capacity of the product-queue will not be vetted until
        the LDM server has been running for at least `regutil
        /server/max-latency` seconds. This will prevent a misdiagnosis of the
        queue capacity when an initially empty queue is being rapidly filled at
        LDM startup.

        Improved "plotmetrics" command:
            Ported most of the command to SunOS. Getting the number of LDM
            connections is still problematical, however, because the output of
            SunOS's netstat(1) differs radically from Linux's netstat(1).

            Made the plotMetrics(1) script more portable by replacing
            arithmetic expansion with use of expr(1).

            Changed the title of an "ldmadmin plotmetrics" plot to "Amount of
            Data in Queue vs. time".

        Improved "ldmadmin newmetrics" example: corrected minute and hour
        fields and changed interval to weekly.

        Corrected spelling of "reconciliation"

    pqmon(1):
        Documented "mvrtSize" & "mvrtSlots" in output.

    pq(3):
        Improved error-message when queue is too big.

    Documentation:
        Improved installation documentation.

        Made tarfile reference version-independent.

        Modified README: removed RELEASE_NOTES section and modified SUPPORT
        section.

    Misc:
        Fixed error-logging when LDMHOME isn't set

        Many changes related to porting to different platforms.

6.9.8   2011-06-10
        Installation:
            Changed the build-procedure for the product-queue library (pq(3))
            to improve throughput.  Before, the build-procedure was configured
            to create a pq(3) library that always memory-mapped the
            data-products individually (rather than memory-mapping the entire
            product-queue) if the C compiler was c89(1) or c99(1) and the
            "int", "long", and pointer types were 32-bits but the "off_t" type
            was at least 64-bits. Now, the pq(3) library will always memory-map
            the product-queue in a single call if possible regardless of the
            programming environment. This reduces the number of calls to the
            system mmap(2) and munmap(2) functions and, consequently, increases
            throughput.

            Installed rpc/ header-files because the native ones on a Solaris
            system were preventing the NOAAPORT package from being built.

            Changed "configure.ac" so that the C compiler determined by the
            top-level "configure" script is used to build the "libxml2"
            subpackage.

            Eliminated use of _MAPRGNS C macro.

        ldmadmin(1) script:
            Changed setting of PATH environment variable. Before,
            "$LDMHOME/bin" was prefixed to PATH; now, "@prefix@/bin" is
            prefixed to PATH, where "@prefix@" is the value of the "prefix"
            variable determined by the configure(1) script). This allows the
            LDM user to easily execute an LDM system to which the "runtime"
            link doesn't point.

            Removed reference to SEEK_END from "use Fcntl" statement because
            that constant isn't used and older perl(1)'s don't have it.

        Product-queue library, pq(3):
            Demoted the logging-level of the minimum virtual residence time
            (MVRT) data-product message from NOTICE to INFO so that it will
            only be emitted if verbose logging is enabled.

            Modified logic for deciding whether or not to memory-map data-
            products individually. Such mapping now occurs if and only if the
            PQ_MAPRGNS flag is specified (not likely) or the actual size of the
            product-queue prevents it from being memory-mapped by a single
            mmap(2) call. Eliminated use of _MAPRGNS C macro.

        pqact(1):
            Added "-metadata" option to FILE action. This causes a binary
            representation of the data-product's metadata to be written to the
            output file. See the distributed, example pqact(1) configuration-
            file for more information.

            Documented "-log" option of FILE action in distributed, example
            pqact(1) configuration-file.

        HTML documentation:
            Removed all attributes from <body> element to enable correct
            working with new UPC website.

            Improved documentation on running multiple LDM-s.

        Misc:
            Modified file "protocol/LdmProxy.c". Replaced use of
            "s_prod_info(NULL, 0, ...)" with use of a static buffer to prevent
            SIGSEGV on 64-bit RHEL 6. Thanks Doug Gaer.

            Removed valgrind(1) lint from "misc/inetutil.c:ghostname()".

            Added handling of snprintf(3) and vsnprintf(3) returning a value
            greater than the size of the buffer.

            Improved log(3) module:
                * Arbitrarily long messages;
                * Return-value handling of vsnprintf(3); and
                * Thread-safe.
                * Added log_errnum(int errnum) in anticipation of supporting
                  multiple threads.

6.9.7   2011-02-01
        Installation:
            Make the determination of large-file support by the configure(1)
            script more robust by removing the use of the "-v <spec>" option of
            the getconf(1) utility because some of those utilities are broken.

        ldmadmin(1):
            Improve the computation of the queue parameters when the queue is
            too small or the maximum-latency is too large by basing the
            computation on the data-usage and slot usage at the time when the
            minimum virtual residence time is set in order to increase the
            stability of the result.

            Improve the warning message from the "ldmadmin vetqueuesize"
            command when the reconciliation-mode is "do nothing" in order to
            better inform the user by printing to the standard error stream
            what the queue parameters or the maximum-latency parameter should
            be in order to guarantee rejection of duplicate products.

        pqmon(1):
            Improve the output from the "-S" option in order to improve the
            stability of the computation of new queue parameters and maximum
            latency parameter by printing two more metrics: the data-usage and
            the slot-usage at the time when the minimum virtual residence time
            was set.

        pq(3) library:
            Add additional queue metrics in order to improve the stability of
            the computation of new queue parameters and maximum latency
            parameter by adding persistent tracking of the number of bytes used
            and the number of slots used when the minimum virtual residence
            time is modified.

            Improve the computation of the minimum virtual residence time in
            order to improve its stability by safeguarding the computation
            against data-products that are received or deleted before their
            creation-time.

            Improve the minimum virtual residence time access-API by replacing
            pq_getMinVirtResTime() and pq_clearMinVirtResTime() with
            pq_getMinVirResTimeMetrics() and pq_clearMinVirtResTimeMetrics(),
            respectively.

6.9.6   2011-01-25
        pqact(1):
            Now converts a relative specification of its configuration-file to
            an absolute one so that the file can be (re)read even if the
            current working directory changes (which is the default in LDM
            6.9).

        ldmd(1):
            Add check for empty product-identifier patterns in the LDM
            configuration-file. ldmd(1) will now emit a good error message and
            error-exit if it encounters one.

6.9.5   2011-01-20
        Installation:
            Correct determination by the configure(1) script of the pathname
            of the LDM log file for setting in the configuration-file of the
            system logging daemon.

6.9.4   2011-01-10
        Installation:
            Correct the configure(1) script's adjusting of the "sysconfdir" and
            "localstatedir" variables in order to get the "--syscondir=" and
            "--localstatedir=" options working.

            Correct a bug in the makefile rule that adds the LDM to the list
            of facilities that don't log to any system log files.

            Generalize the makefile rule that ensures the LDM doesn't log to
            any system log files.

6.9.3   2011-01-04
        Installation:
            Correct a bug in the configure(1) script's test for the c89(1) or
            c99(1) compiler that prevents building with support for large files
            on 32-bit systems.

            Generalize the makefile rule that adds the LDM to the list of
            facilities that don't log to the system log file.

        ldmadmin(1):
            Modify "newlog" command so that it no longer prevents other
            ldmadmin(1) scripts from executing simultaneously.

        pqact(1):
            Add the SIGXFSZ (file size limit exceeded) signal to the set of
            ignored signals in order to prevent the FILE action from crashing a
            running LDM system if the output file gets too big.

        Documentation:
             Remove "bin/" prefix from crontab(1) entry examples. It's
             unnecessary because the entries' "bash -l" beginning should obtain
             the correct LDM user's PATH environment variable.

6.9.2   2010-12-30
        Improve HTML documentation:
            Correct crontab(1) example for "ldmadmin check".

6.9.1   2010-12-29
        Enhance installation:
            Modify configure(1) script so that it attempts to build in as large
            a programming environment as possible (as it did in versions 6.2
            through 6.8) in order to support product-queues larger than 2^31
            bytes. The configure option "--disable-max-size" disables this
            feature.

        Modify ldmadmin(1):
            * Correct ldmadmin(1) lock-file locking (IMPORTANT!).
            * Improve queue-deletion logic.

        Improve pqcreate(1):
            Check for overflow of size specification due to suffix ("M", "G",
            etc.).

        Document wasReceived(1):
            Add printing of usage message; create man(1)-page; and add to list
            of programs in HTML documentation.

6.9.0   2010-12-23
        SUMMARY: Dragged the kicking and screaming LDM package into the late
            20th century.  :-)

        Installation:
            Upgraded the package-installation mechanism from one based on
            autoconf(1) and ad-hoc makefiles to one based on automake(1).  THIS
            IS A BIG DEAL WITH RAMIFICATIONS: BOTH THE INSTALLATION PROCEDURE
            AND LAYOUT ARE DIFFERENT.  FORGET EVERYTHING YOU KNOW ABOUT
            INSTALLING THE LDM AND FOLLOW THE NEW WEB-PAGE INSTRUCTIONS.

            Incorporated documentation into the package.

        Registry:
            Created a registry for the LDM similar to the Windows registry,
            Gnome's GCONF, and Java's preferences.  The registry can be
            accessed both from scripts and programatically.  A new utility,
            regutil(1), can access the registry from the command-line.

            The registry is implemented as an XML file (etc/registry.xml) -- so
            it can be manually edited if no other process is writing to it.

            As a consequence of the creation and use of the registry, the
            following environment variables no longer work:
                LDMHOSTNAME
                LDMPQFNAME

        Portability:
            Added checks for netstat(1) and top(1) to configure(1) script and
            appropriately modified ldmadmin(1).  Among other things, this
            ported the "ldmadmin printmetrics" command to Mac OS X (note,
            however, that a bug in Mac OS X prevents the LDM from working
            reliably on that system).

        ldmadmin(1):
            Added "vetqueuesize" command to reconcile the maximum latency
            parameter with the observed minimum virtual residence time of the
            queue. THIS IS A BIG DEAL BECAUSE IT MEANS THE LDM SYSTEM CAN NOW
            *AUTOMATICALLY* RECREATE THE PRODUCT-QUEUE -- ADJUSTING ITS SIZE AS
            NECESSARY -- TO PREVENT DUPLICATE PRODUCTS FROM BEING TRANSMITTED.
            See the web-page on configuring the LDM for details.

            Added "check" command to check the LDM system via crontab(1). This
            command will adjust the size of the product-queue if necessary
            and configured to do so.

            Made decoding of invocation-arguments command-specific so that
            the "-f" option could be used in both the "mkqueue" and "watch"
            commands.

            Improved support for concurrent ldmadmin(1) processes: replaced
            test for lock-file existence with non-blocking call to flock().

            Modified "clean" command so that it no longer emits a warning and
            error exits if the LDM server pid-file (~/ldmd.pid) doesn't exist.

            Modified "log" command so that it uses the PAGER environment
            variable instead of more(1).

            Made "usage" the default command.

            Cleaned-up "usage" message.

            Enhanced output of "config" command.

            Improved some error-messages.

        LDM server (ldmd(1)):
            Renamed the LDM server from "rpc.ldmd" to just "ldmd".
            APPROPRIATELY ADJUST ANYTHING YOU HAVE THAT DEPENDS ON THIS NAME.

            Added logging to some failed pq_close() calls in an attempt to
            debug the Mac OS X 10.5 fcntl() problem.

        regutil(1):
            New utility for accessing the LDM registry from the command-line.

        pqmon(1):
            Added "-S" option to print various "size" parameters to the 
            standard output stream.

        pqutil(1):
            Added "-C" option to clear the minimum virtual residence time
            metric.

        ulogger(1):
            Made the LDM logging facility (default: LOG_LOCAL0) the default
            facility for the "-p" option.

        pqsend(1):
            Modified to use LDM-6 protocol and added option to decouple its
            total time-out and time-offset parameters.

            Improved filtering of sent data-products.  If the downstream LDM
            replied to the HIYA with a RECLASS response, then the offered
            product-class specification was replaced with the one in the reply.
            This would prevent the originating site from restricting the class
            of products sent to the LDM. Now, the product-class specification
            in the RECLASS response from the LDM is used in series with the
            originating site's specification: products must now pass both
            filters.

        ldmsend(1):
            Modified to ensure that it can send a zero-length file on any
            system.

            Improved filtering of sent data-products.  If the downstream LDM
            replied to the HIYA with a RECLASS response, then the offered
            product-class specification was replaced with the one in the reply.
            This would prevent the originating site from restricting the class
            of products sent to the LDM. Now, the product-class specification
            in the RECLASS response from the LDM is used in series with the
            originating site's specification: products must now pass both
            filters.

        pq(3) library:
            Corrected ability to build without mmap(2) support via the NO_MMAP
            C macro.

            Added the ability to track the minimum virtual residence time.

            Added logging of data-product metadata when the associated
            data-product is deleted from the product-queue and it was created
            in the future.

        plotMetrics(1):
            Added test for non-existent data-files.

        Misc:
            Corrected pat_clone() if the source is the trivial pattern ".*".

            Upgraded the version-control mechanism from CVS to git(1).

            Corrected FNEXRAD webpages: removed "floater" link and corrected 
            "how to" link.

            Replaced defunct hyperlinks to list of WMO headers with hyperlink
            to WMO Tables from Manual 386.

            Added (undocumented) wasReceived(1) script.

            Added "config.h" to installed headers.

6.8.1   2009-08-14
        Installation:
            Improved configure(1) script:
                Added checks for ar(1), rpcgen(1), netstat(1), ntpdate(8),
                and version 5 of perl(1).

                Documented more significant environment variables listed
                by "configure --help".

            Replaced use of $(INSTALL) in makefiles with cp(1) because
            that was always the value of the macro.

        ldmadmin(1):
            Improved responsiveness by changing default ntpdate(1)
            timeout from 20 seconds to 5.

            Improved printmetrics":
                Fixed bug that caused the command on some systems to
                terminate prematurely due to a close() error.

                Set default values for product-queue metrics to -1
                (missing).

                Ported command to more environments.

                Modified command to honor value of variable $pq_path.

        Added internal documentation to file pqact/state.c.

6.8.0   2009-07-31
        Installation:
            The ldmadmin(1) configuration-file is copied, read, and
            rewritten with additional user-configurable parameters.

        LDM Server (rpc.ldmd):
            Improved vetting (i.e., access-checking) of a client to
            prevent delays due to a time-out on the reverse DNS lookup,
            which is used to convert the client IP address into a
            hostname:
                Moved vetting from the LDM server before fork(2)ing a
                child process to the fork(2)ed child process.

                Made vetting a two-phase procedure: first with the
                client IP address and then, if and only if that fails,
                with the client hostname.

            Added the new option "-M max_clients" (default: 256).

        ldmadmin(1):
            Program:
                Added the ability to check the accuracy of the system
                clock.  This new ability is highly user-configurable.
                The defaults are to check the clock but not to abort if
                it's off by too much.

                Added removal of product-information (~/.*.info) files
                to the "delqueue" command if "$deleteInfoFiles" is true
                in the ldmadmin(1) configuration-file.

                Added the new option "-M max_clients".

                Added the new commands "printmetrics", "addmetrics", and
                "plotmetrics".

                Moved variables "$os" and "$release" to the
                configuration-file.

                Added the error message "Uknown command: ".

                Removed printing of "ldmadmin" from "ldmadmin usage" output.

            Configuration-file (ldmadmin-pl.conf):
                Improved internal documentation and layout.

                Added many new variables.

            Manual-Page:
                Documented LDM configuration-file argument.

                Added "-C" and "-x" options.

                Rearranged options alphabetically.

        scour(1):
            Added the prefix "scour: " to log messages.

        scripts/plotMetrics:
            Created this script for plotting the accumulated output of
            "ldmadmin addmetrics".

6.7.1   (was 6.7.1.1) 2009-06-19
        Installation:
            Modified the rule for making the RPC library so that it
            always adds the object modules because they weren't always
            added to the LDM library on a very fast Linux
            2.6.26.6-79.fc9.x86_64 system.

            Added printing of system logging daemon PID file to
            configure(1) script output.

            Improved configure(1) help message.

        ldmadmin(1):
            Modified "ldmadmin pqactHUP".  In general, it now restricts
            its search for pqact(1) processes to those owned by the
            user.  This should only affect sites running multiple
            pqact(1)-using LDMs on the same host.

        rpc.ldmd(1) (LDM server):
            Improved handling of "EXEC pqact..." entries in the LDM
            configuration-file that have trailing whitespace by the
            ldmadmin(1) script.

            Improved ldmd(1) manual-page.

        Downstream LDM:
            Fixed bug in downstream-LDM code when it receives a
            data-product that is larger than the largest data-product
            that the product-queue can hold.  Before, the downstream-LDM
            process would terminate; now it emits an error-level log
            message and continues.  (Thanks AWC).

        pqact(1):
            Fixed a bug in pqact(1) that caused it to receive a
            segmentation fault (SIGSEGV) when an action-entry matched
            the dummy "_BEGIN_" data-product.  Thanks Chuck.

            Promoted "timed-out" message from pqact(1) PIPE action from
            WARN to ERROR.

        pqinsert(1):
            Added "-i" option to synopsis section of pqinsert(1)
            man(1)-page.

        Misc:
            Modified manual-pages to automatically indicate the time of
            last modification and put options in alphabetical order.

6.7.0   (was 6.7.0.7) 2008-10-09
        Installation:
            Added rpcgen(1) output to distribution (e.g., ldm6_clnt.c,
            ldm_xdr.c) and removed unconditional use of rpcgen(1) from
            makefiles.  This was done because rpcgen(1) on a Mac OS/X
            10.5.1 (Darwin 9.1.1) system generates output that's
            incompatible with the "rpc" subpackage.

            Slightly modified the configure(1) script to work around
            non-standard tr(1) utilities.

            Added the typedef "prod_class_t" to the header-file "ldm.h"
            and changed all code and documentation to use it instead of
            the typedef "prod_class".  This was done to allow "ldm.h" to
            be processed by a C++ compiler.  The typedef "prod_class"
            still exists for backward compatibility -- though it is no
            longer used in the code.  Both C and C++ programmers should
            now use "prod_class_t" instead of "prod_class".

            Added "typedef" for "rpc_inline_t" to "rpc/types.h" to
            support output of rpcgen(1) on SunOS 5.11 systems.

            Ported to Fedora 8.  The log file of the system log daemon
            is "/var/run/rsyslogd.pid".

            Ported to Darwin 9: corrected misdefinition of OPEN_MAX as
            10240 by ensuring that the XOPEN_SOURCE and
            XOPEN_SOURCE_EXTENDED macros are defined on that platform.

        Feedtypes:
            Changed the primary name of the FT27 feedtype from "NNEXRAD"
            to "NEXRAD3" to accomodate such data regardless of source.
            "NNEXRAD" is an understood alias for that feedtype.

        ldmadmin(1):
            Added checking of LDM configuration-file syntax to "start"
            command.

            Modified the "pqactcheck" command.  By default, it now
            checks the syntax of every pqact(1) configuration-file that
            is associated with an EXEC entry for pqact(1) in the LDM
            configuration-file.  LDM configuration-file entries like
            "EXEC pqact -f CONDUIT" (i.e., with options but with no
            explicit configuration-file) are correctly handled.

            Changed the default size of the product-queue from 400
            megabytes to 500 megabytes.

            Changed setting of PATH environment variable in ldmadmin(1)
            script to use $bin_path and $PATH only.

            Added initialization of local variables to functions in the
            ldmadmin(1) script to accomodate Perl interpreters that no
            longer perform default initialization.

        rpc.ldmd(1) (LDM server): 
            Adapted parsing of timestamps in .*.info files to Darwin 9.1.1: 
            replaced use of strptime() with sscanf() (strptime() conversion
            specification must be separated by non-alphanumeric characters).

        pqact(1):
            Made each decoder its own process-group leader.  This should
            improve the performance of decoders like GEMPAK's
            dcgrib2(1).

            Added "-metadata" and "-nodata" options to the PIPE action
            of pqact(1).

            Changed behavior if a corrupt state-file is read.  Before,
            the process would exit.  Now, it continues with the most
            recent data-product (same as if the state-file didn't
            exist).

            Adapted pqsurf(1) to handle multiple BOYC reports in
            composite SHIP bulletins.

            Added code to the parser of feedtype expressions to prevent
            an infinite loop upon encountering two consecutive UNION (|)
            operators.

        pq(3):
            Removed retry attempt from write-locking fcntl() call in
            file "pq/pq.c" because only fatal signals could occur.

        Misc:
            Improved some log messages.

            Slightly improved rtstats(1) man-page.

6.6.5   (was 6.6.5.11)  2007-06-19
        Corrected the "pqact" utility's determination of the month
        associated with a data-product from the creation-time of the
        data-product and the day-of-the-month field in the
        product-identifier.  This modification is tested extensively by
        executing the command "make check" in the pqact/ subdirectory.

        Removed extraneous carriage returns from file
        pqact/wmo_header.c.

6.6.4   (was 6.6.4.2)   2007-05-17
        Modified the function surf_split() in the "pqsurf" program so
        that it uses a dynamically allocated buffer instead of a
        statically allocated one.  This means that "pqsurf" can now
        handle arbitrarily large composite bulletins.

        Fixed (for the last time!) the "pqact" utility's determination
        of the month associated with a data-product from the
        creation-time of the data-product and the day-of-the-month field
        in the product-identifier.

        Changed the behavior of a downstream LDM upon reception of a
        COMINGSOON message whose data-product has zero length.  Before,
        this would cause the downstream LDM to exit; now the
        data-product is simply rejected.  Both LDM-6 and LDM-5 code were
        modified.

        Improved the performance of the "scour" utility.

        Added a call to exitIfDone() after the call to pq_sequence() in
        file "up6.c".

6.6.3   (was 6.6.3.1)   2007-04-06
        Corrected command that removes old ".*.info" files from the LDM
        user's home-directory in the "ldmadmin" script.  The "-prune"
        option wasn't preventing the "find" process from descending into
        subdirectories.

        Modified algorithm that determines when an upstream LDM should
        flush the connection to its downstream LDM.  The modification of
        the algorithm introduced in version 6.6.1 appears to not flush
        the connection often enough --- resulting in bursts of data
        which can cause problems (e.g., the ORPG apparently has problems
        keeping up with bursts of NEXRAD Level II data).  The modified
        algorithm will flush the connection the first time the end of
        the queue is hit and every 30 seconds thereafter if no relevant
        data is added to the queue.

6.6.2   (was 6.6.2.2)   2007-03-22
        Corrected (again) the "pqact" utility's determination of the
        month associated with a data-product from the creation-time of
        the data-product and the day-of-the-month field in the
        product-identifier.  This is the primary reason for this
        release.

        Added "-prune" option to execution of "find" in "ldmadmin" when
        removing old ".*.info" files from the LDM user's home directory.

        Corrected the logic behind an upstream LDM sending something (at
        least a NULLPROC) every 30 seconds.

6.6.1   (was 6.6.1.0) 2007-03-13
        Demoted the "Exiting" message from "rpc.ldmd" from log-level
        NOTE to log-level INFO unless it's in response to a TERM signal
        (such as by "ldmadmin stop").

        Modified the "flushing" algorithm of an upstream LDM.  It used
        to flush the connection more often than every 30 seconds; now it
        flushes the connection no more often than every 30 seconds.

6.6.0   2007-03-07
        Added a persistent-state file for a downstream LDM.  This file
        saves the metadata of the last, successfully-received
        data-product so that the next downstream LDM process that
        requests the same data from the same source can start where the
        previous process stopped.  The files reside in the LDM user's
        home-directory and have the pattern ".*.info".  This increases
        the startup performance of a downstream LDM and will greatly
        benefit LDM's with many REQUEST entries.

        Changed format of distribution file from ".tar.Z" to ".tar.gz"
        because the "compress" utility is not available on my
        development workstation (due to IP restrictions) and the (now
        necessary) "gunzip" utility appears to be ubiquitous.

        Corrected the "pqact" utility's determination of the month
        associated with a data-product from the creation-time of
        the data-product and the day-of-the-month field in the
        product-identifier.

6.5.1   (was 6.5.1.5) 2007-02-23
        Improved LDM performance:
            Of downstream process during startup by changing product-queue
            access-mode from writing to readonly when searching backwards
            for matching product to avoid file write-locking contention.

            Of upstream process during termination by
                Adding potential termination point to each data-product
                during initial backward search of the product-queue.

                Closing downstream connection upon receipt of SIGTERM.

            Of downstream process during termination by closing downstream
            connection upon receipt of SIGTERM.

        Modified the "pqact" utility:
            Corrected behavior of the "-overwrite" option of the FILE
            and STDIOFILE actions.

            Ensured proper behavior of the "-log" option of the FILE
            and STDIOFILE actions regardless of operating-system.

6.5.0   (was 6.5.0.4)
        Modified top-level LDM server:
            1.  Replaced sending of SIGINT to process-group with sending
                of SIGTERM because that allows for a cleaner shutdown of
                pqact(1) processes.  This *shouldn't* affect decoders
                because they've always been required to terminate upon
                reception of either a SIGTERM or SIGINT.  You might
                check your decoders, however.

            2.  Added the ability for the configuration-file to have
                "include" statements.

        Made all LDM programs safer in the face of asynchronous
        termination signals (SIGTERM) by eliminating calls to unsafe
        functions by signal handlers and correcting responses to
        SIGTERM.  The LDM server and its child processes will now
        respond synchronously to a SIGTERM rather than in an unsafe,
        asynchronous manner.  This makes termination of a running LDM
        system take longer (have patience), but greatly reduces the risk
        of mysterious crashes.

        Modified pqact(1) utility:
            1.  Added saving of the insertion-time of the last
                successfully-processed data-product in a file
                whose pathname is that of the configuration-file
                with ".state" appended.  This allows the pqact(1)
                process in a subsequent LDM session that uses the same
                configuration-file to start processing where the previous
                one left-off (it logs this fact).

                This means that one pqact(1) process, at most, should
                execute any pqact(1) configuration-file.

            2.  Added "-log" option to FILE and STDIOFILE actions.
                This option will cause the pathname and product-
                identifier to be logged at the NOTICE level.

            3.  Added logging of warning message when the oldest product
                in the product-queue is processed.

            4.  Modified error-message logged with a child process
                terminates.  If the child process was stated via an EXEC
                entry in the LDM configuration-file, then the command-line
                is appended to the error-message to identify the entry.

            5.  Added printing of the command-line of decoders that do not
                read from standard input quickly enough to log message.
                This should ease the identification of slow decoders.

            6.  Increased the number of arguments in a PIPE command from
                15 to _POSIX_ARG_MAX/2 (2048).

            7.  Modified algorithm for determining the canonical time of
                a WMO data-product from the day-of-month component in the
                product-identifier.  It now assigns the data-product to
                the previous month if and only if the canonical time of
                the data-product is one or more days in the future (as
                determined by the creation-time of the data-product and
                the day-of-month component in the product-identifier).
                This should eliminate the problem of old, retransmitted
                WMO data-products being assigned to a future time.

        Added "-i" option to pqinsert(1).  This option causes the MD5
        signature to be computed from the product-identifier rather than
        from the product's data.  This will greatly increase the rate
        at which large data-products can be inserted but requires that
        the product-identifier be unique.

        Modified behavior of product-queue module:
            Modified pq_setCursorFromSignature(3) in file "pq/pq.c".
            It used to find the data-product with the given signature
            by searching forward in the time-map from just before the
            creation-time of the target data-product until it either
            found a time-map entry whose signature matched or until
            the data-products appeared to come from the same source but
            were created one minute later.  Now it searches forward in
            the time-map from the same starting point until it finds
            an entry whose offset to the data region equals that of
            the signature-map entry.  If no entry is found, then a
            second search is made starting from the beginning of the
            product-queue up to the starting point of the first search.
            This second search is much more time-consuming but will find
            data-products whose creation-time is, otherwise, too far in
            the future (relative to the local system clock).  This should
            fix Art Person's problem of not finding the "signature"
            data-product during a reconnection by a downstream LDM
            (JIG-686458).

            Added warning-level log message to pq_insert(3) about
            data-products that are created sufficiently far in the
            future (see the previous paragraph) to cause problems during
            reconnection.  Only one such message will be logged per hour
            per ingest host.  In this day and age, any computer that's
            connected to the Internet can easily have an accurate system
            clock -- and that's been an explicit requirement for proper
            operation of the LDM from the beginning.

        Fixed bug in upstream LDM that could cause it to skip over
        data-products.  The bug was due to the way an upstream LDM
        processed a request with an encoded signature.  The LDM would
        adjust the "from" time of the request to the insertion time of
        the associated product, if found.  Under sufficient latency
        conditions, the insertion time would be after the creation-
        time of the next products that should be sent and the products
        would be filtered-out.  The correction involves removing the
        adjustment but still setting the product-queue cursor based on
        the signature product.

        Improved downstream LDM.  Removed from a reconnection attempt
        the setting of the metadata of the last successfully-received
        data-product from a search of the product-queue if the number of
        downstream LDM was two or more.  This was mistakenly introduced
        in version 6.4.5.

        Modified "log_log(3)" and "err_log(3)" so that they print error-
        messages using a "%s" format instead of passing them directly to
        ulog(3) because the messages might contain formatting characters
        (e.g., "%" from, for example, a product-identifier).  This will
        prevent upstream and downsteam LDM-s from crashing when printing
        a product-identifier that contains a "%".  (Thanks Harry.)

6.4.6   (was 6.4.6.5)   2006-10-19
        Improved error-message from readtcp() in the svc_tcp module
        when a select() on the socket times-out.

        Modified ldmadmin(1) script to allow a zero argument to the
        offset option (-o).

        Corrected behavior of the "-overwrite" option in pqact(1)'s FILE
        and STDIOFILE actions.  Before, data-products would always be
        appended unless the file was closed -- either explicitly via the
        "close" option or implicitly (and unpredictably) if pqact(1) ran
        out of file descriptors.  Now, both those actions always start
        writing from the beginning of the file.

        Corrected "-P port" option for ldmsend(1).  The option affected
        an LDM 6 connection but not an LDM 5 connection.  Now it does.

        Renamed the type "error_t" to "ErrorObj" to avoid a legitimate 
        name-conflict with system headers.

        Modified pq_del_oldest(3)) function so that it releases the data
        region if the signature isn't found in the signature-list.  This
        should have little, practical effect because the result of not
        finding the signature entry is, ultimately, to terminate the
        downstream LDM (once the queue is corrupt, it's a little late to
        ensure consistency -- still, the code is better).

        Modified vulog(3) function.  Because it calls functions that are
        unsafe in the presence of asynchronous signals (e.g., SIGCHLD),
        it now blocks most signals during its execution.  This should 
        prevent a SIGSEGV from occuring when inside the strftime(3) 
        function when a SIGCHLD is received.

        Changed error-message "Terminating due to LDM failure..." to 
        "Disconnecting due to LDM failure..." to improve accuracy.

        Moved initialization of autoshift module to accomodate incoming 
        HIYA connections that start sending data-products regardless of
        a RECLASS reply.  This solves a problem receiving data from WSI.

        Corrected ulog/log module (it only printed the first message).

        Cosmetic changes to "ulog/log" module.

        Committed previous-version changes to RPC library so that 
        they will actually appear in a distribution.

        pqexpire:
            Enabled "make tags".
            Added internal commentary to code.

        In an attempt to solve Robert Mullenax's problem of the upstream
        connection being closed for no apparent reason (see AET-991057)
        the "ulog/log" module was created to accumulate log-messages
        and some logging was added to the "rpc/svc_tcp" module.  This
        modification might have the added benefit of preventing a
        downstream LDM from receiving a SIGSEGV under very rare
        circumstances when the RPC layer closes the connection due to a
        fault (basically, svc_destroy(SVCXPRT*) was being called twice
        on the same transport).

6.4.5   (was 6.4.5.5)   2006-03-03
        Corrected behavior of downstream LDM when upstream host no
        longer is has the IP address that was used to establish the
        connection.  The downstream LDM now first verifies that
        the IP address of the upstream host has not changed when
        verifying that the upstream LDM is still alive after not
        receiving anything for 60 seconds.  This detects problems
        arising from the upstream host being assigned a different IP
        address by its Internet Service Provider upon reconnection
        to the Internet by the upstream host (e.g., the UCAR HAIPER
        airplane).  Added misc/inetutil/hostHasIpAddress() and modified
        server/requester6/is_upstream_alive() to use it.

        Rationalized forward and reverse hostname resolution:
        modified most code to use one of misc/inetutil/hostbyaddr(),
        misc/inetutil/addrbyhost(), or misc/inetutil/hostHasIpAddress.
        Added logging of excessive time-usage to those functions to
        notify user of, for example, an LDM server that's hanging trying
        to resolve an IP address into a hostname.  This is particularly
        important for LDM-s to which many rstats(1) connect.

        Modified the downstream LDM code so that it closes any
        connection to the network host database after an unsuccessful
        connection attempt.  This allows DNS updates to have an effect
        on a running downstream LDM.

        Modified when a downstream LDM process searches backwards
        through the product-queue for the most recent data-product that
        matches the product-class.  It now does it only once if it's the
        only downstream LDM process that will request the data.  This
        greatly reduces the load that a downstream LDM puts on the CPU
        when it can't connect to the upstream LDM.

        Corrected checking of saved product-information by a downstream
        LDM if the number of hosts sending the same products is two or
        more.  This should decrease the rate of transfer-mode switching.

        Changed the identifier used in ulog(3) messages: the remote
        hostname portion is no longer truncated after the first
        component of the fully-qualified hostname.  The maximum length
        of the identifier is still 32 characters.  This should make
        interpretation of log messages easier.

        Stopped ldmping(1) and pqcheck(1) from writing into log file
        when executing "ldmadmin start" and "ldmadmin stop".

        Modified rtstats(1) so that it can report more than 2^32 bytes
        of received data.

        Fixed "ldmadmin pqactHUP" for Mac OS X by adding "Darwin" to
        known operating-systems for executing ps(1) in order to find the
        pqact(1) PIDs (thanks to Dave Dempsey).

        Modified mkdirs_open() so that it doesn't error-return if the
        directory to be created exists (it might just have been created
        by another pqact(1) process).  This eliminates a race condition
        between two pqact(1) processes trying to write to the same
        output directory.

        Removed an assert(n > 0) call in pq/pq.c that was responsible
        for an upstream LDM crashing in the unlikely event that the
        first four bytes of a data-product's signature were all zero
        (2^32 to 1, against).

        Demoted "feed or notify failure; ..." message from level ERROR
        to level NOTICE because it's now expected for an autoshifting
        downstream LDM.

        Corrected test of strdup() result in parser for LDM 
        configuration-file.

        Modified pqinsert(1) so that it exits with a non-zero status if
        something went wrong inserting a file into the product-queue.

        Corrected ldmping(1).  It now correctly interprests hostnames
        that start with a digit (e.g., "600644362.tssmob.net") rather
        than assuming the hostname is an IP address in "dotted-quad"
        format.

6.4.4   (was 6.4.4.0)   2005-12-01

        Eliminated ERROR-level logging by the pqact(1) utility of
        the extraneous messages that start with "pbuf_flush (fd)
        write: Broken pipe" by returning removal of the relevant
        file-list entry to the reap() function, when appropriate.  This
        bug was introduced by the modification to pqact(1)'s logging in
        version 6.4.3.

6.4.3   (was 6.4.3.2)   2005-11-08
        Added support for 4 GB product-queues on 32-bit systems running
        Free BSD 4.

        Modfied product-queue module: it now memory-maps the entire 
        product-queue if possible and allowed based on a runtime 
        determination (rather than a configuration-time one).

        Modified pqact(1): it will now print the command-string of a
        PIPE child process (if available) when the child process is
        stopped or terminated by a signal or when the child terminates
        normally but with an error status.  The command-string won't
        be available if the child process terminates due to pqact(1)'s
        closing of the pipe.

        Modified logging module, ulog(3):
            Replaced use of vsprintf(3) with vsnprintf(3) to eliminate
            risk of buffer overflow.

            Rewrote vulog():
                Eliminated fork()ing in writing to console when regular
                logging fails because of reports of hanging, downstream
                LDM.  See <http://www.unidata.ucar.edu/support/help/MailArchives/ldm/msg04324.html>.

                Restructured code, removed superfluous code, and
                combined common code.

            Removed some lint(1).

        Corrected use of PATH_MAX in pqact/filel.c, which incorrectly
        assumed that the terminating NUL wasn't counted.

        Removed superfluous set_abbr_ident() from "up6" module.

        Changed URL "my.unidata.ucar.edu/content" to 
        "www.unidata.ucar.edu" wherever found.

6.4.2   (was 6.4.2.5)
    Bug Fixes:

        Downstream LDM:

            Fixed bug in "DownHelp" module that caused a downstream LDM
            5 resulting from a HIYA message to terminate normally with
            an error status when it received the first data-product.

        pqact(1):

            Fixed bug described in

                http://www.unidata.ucar.edu/support/help/MailArchives/ldm/msg04238.html.

            by improving how pqact(1) manages its file descriptors.
            File descriptors are now reserved for stdin, stdout,
            stderr, the configuration-file, the product-queue, and
            (possibly) logging.  Stdin and stdout are redirected to
            /dev/null at startup to prevent problems with miscoded child
            programs.  Stderr is redirected to /dev/null if logging
            isn't to stderr.  Most other file descriptors are set to
            close-on-exec.

        scour(1):

            Fixed a bug in scour(1) that caused it to output extraneous
            error-messages about not being able to read (irrelevant)
            directories.  The fix involved simplifying the use of the
            find(1) command.

        feedme(1):

            Fixed program feedme(1) -- which didn't work -- by adding
            use of module xdr_data.

    Non-Bug-Fix Improvements:

        General:

            Modified module xdr_data.  Changed implementation and API to
            allow programs like feedme(1) to allocate less memory.

            Removed some lint(1).

        rpc.ldmd(1):

            Added calls to prctl() on Linux systems to allow the LDM
            program (rpc.ldmd) to dump a core-file.

            Modified LDM server to use new "xdr_data" API.

        Downstream LDM:

            Cleaned-up code for determining the acceptable class of
            products from the product-class of a HIYA message and the
            ACCEPT entries in the LDM configuration-file.

            Modified "down6" module of downstream LDM system.  Renamed
            down6_new() to down6_init() and made it callable multiple
            times.  Changed handling of uninitialized module from
            assert()ion failure to error-code return.  Modified clients
            of down6 module accordingly.

        pqact(1):

            Improved efficiency of writing to a pipe by increasing the
            size of the pipe-buffer from _POSIX_PIPE_BUF (512) bytes to
            PIPE_BUF bytes on systems that define PIPE_BUF.

            Modified message logged when it takes longer than one second
            to flush a pipe: improved wording and reduced logging-level
            from ERROR to WARNING.

6.4.1
        Installation:

            Bracketed _XOPEN_SOURCE and _XOPEN_SOURCE_EXTENDED
            in "config/ldmconfig.h" with "#ifndef" to accomodate
            compilation environments that define those macros (contrary
            to the standard).

        Downsteam LDM 6:

            Fixed bug in handling of ACCEPT connections that caused
            the downstream LDM to crash by adding initialization of
            autoshift module in response to HIYA message.

6.4.0
        rpc.ldmd:

            Server:

                Added ability to use different port than well-known LDM
                port, 388:

                    Default LDM port can be set when package is built.

                    LDM port on which server will listen can be set when
                    server is executed.

                    Upstream port to which downstream LDM connects can
                    be set in associated REQUEST entry.

            Downstream LDM 6:

                Behavior:

                    Reject every data-product that is older than
                    "max_latency" seconds -- regardless of arrival mode
                    (HEREIS or COMINGSOON/BLKDATA).

                    Added ability to encode MD5 signature of last,
                    successfully-received data-product in FEEDME
                    product-class specification when connecting to
                    upstream LDM-6.  Should prevent skipping of
                    data-products that arrive at upstream LDM-6 out of
                    temporal order.

                    Added the ability of downstream LDM to automatically
                    adjust transfer-mode of feed (primary vs. secondary)
                    based on success of inserting data-products into
                    product-queue.

                    Replaced adjustment of product-class
                    specification in FEEDME request based on last
                    successfully-received data-product with similar
                    adjustment based on most recent data-product in
                    queue that matches specification.  Allows input from
                    other downstream LDM-s.

                    Changed way data-products are accumulated when
                    received via COMINSOON and BLKDATA messages.  They
                    are now fully received before any attempt is made to
                    insert them into product-queue.

                Performance:

                    Reduced CPU utilization by about 75 percent by
                    creating new RPC library function, svc_getreqsock(3)
                    and using it.

                    Increased size of queue for connection requests
                    in LDM server from 2 to 32.  Should ameliorate
                    connection problems that occur due to large number
                    of connection attempts in short time.

            Upstream LDM 6:

                Added "upstream" filtering.  An upstream LDM can now
                filter data-products based the product-identifier and
                regular-expression in the LDM configuration-file.

        pqact(1):

            Added ability to "back reference" more than nine
            subexpressions in string-replacement section of pqact(1)
            actions.  Now, for example, string "\(12)" in that section
            references twelfth subexpression of regular-expression.

        scour(1):

            Added blank line to top of scour(1) script to allow user's
            with non-conforming shell to execute script directly.

        rtstats(1):

            Default feedtype returned to ANY from ANY-EXP.

            Pseudo-random amount of time added to reporting interval to
            prevent convergence of TCP connections.

        Logging:

            Removed "<file>@<line>" field from "error" module log
            messages unless logging-level is DEBUG.

            Log messages are now prefixed with priority-level
            (e.g., NOTE, INFO).

            Slightly modified some log messages.

        Portability:

            Replaced use of non-standard C macro EPFNOSUPPORT in rpc(3)
            subpackage with EAFNOSUPPORT and EPROTONOSUPPORT.  Necessary
            to support building under Tiger version of MAC OS X.

            Replaced use of non-standard "h_addr" member of "hostent"
            structure with use of "h_addr_list[0]" to increase
            portability.

            Added "-lxnet" to LIBS on HP-UX 11 systems when in 64-bit
            mode.

6.3.1.0
        Removed the ldmprods(1) utility from the package because it 
        uses the *.stats files produced by the (now nonexistant)
        pqbinstats(1) utility.  User's should use the rtstats(1) utility
        for reporting statistics.

        *Really* removed pqbinstats(1) directory from the distribution.

        Fixed bug in pqact(1) that prevented decoders from writing to the
        logfile specified by the "-l" option.

6.3.0           2005-03-18
        Added "-I ip_addr" option to LDM server.  This allows the
        user to specify what network interface the server should use
        and enables

            1.  Construction of director/server clusters.

            2.  Running two LDM servers on the same host simultaneously.

        Added $ip_addr variable to ldmadmin(1) configuration-file,
        ldmadmin-pl.conf, and modified ldmadmin(1) accordingly.

        Added "--enable-logging=localn" option to configure(1) script to
        support the use of a different logging facility and permit the
        running of two LDM-s simultaneously.

        Removed sending of final statistics from rtstats(1)'s cleanup
        handler to avoid hanging the program if the remote host is
        unavailable.

        Added printing of IP address to "ldmadmin config" command.

        Removed "pqbinstats" directory from distribution and eliminated
        "ldmadmin dostats" command.

        Added "-P port" option to pqing(1) manual-page.

        Added "ulogger" to GARBAGE macro in ulog/Makefile so that the
        program will be removed by a "make clean" or "make distclean".

        Corrected misspelling in ldmadmin-pl.conf.

        The standard error stream of child processes executed by
        pqact(1) PIPE actions is directed to "/dev/null" in the child
        processes if it was closed in the pqact(1) process.

6.2.1           2005-02-18
        Added "1;" to the end of the ldmadmin(1) configuration-file,
        ldmadmin-pl.conf, so that setting $log_rotate to zero wouldn't
        cause the "require" statement in ldmadmin(1) to abort.

        Added RELEASE_NOTES to the source-distribution.

        Modified LDM configuration-file parser to prevent invalid
        entries like

            REQUEST IDS/DDPLUS .* host.domain

        from being misinterpreted as requesting data-products of
        feedtype "IDS" that match the regular-expression "/DDPLUS".
        Such entries are now detected as being invalid.

        Fixed the (deprecated) command "ldmadmin dostats" by correcting
        the invocation of the "mailpqstats" utility.

        Fixed extraneous memory-freeing in rtstats(1) that caused
        SIGABRT on Linux 2.6.10 system if the receiving LDM didn't want
        the data-products.

6.2.0           2005-02-01
        Added "rpc" subpackage -- replacing use of the native RPC
        library -- to work-around a bug in the AIX 5.1 ONC RPC 4.0
        implementation, which fails when receiving large (~10 MB)
        RPC messages (i.e., most NIMAGE data wasn't being received).

        Modified product-queue (pq) module:

            Corrected bug in pq(3) module when inserting a data-product
            that has the same insertion-time as an already existing
            data-product.  The insertion-time in now incremented by
            one microsecond to ensure unique keys in the time-map
            rather than using the byte-offset of the data-product.
            Hopefully, this will eliminate the rare occurrence in which
            a data-product is missed by a product-queue reader because
            it has the same insertion-time as the previous data-product
            in the product-queue but has a smaller byte-offset.

            Corrected fClr() and fMask() macros in file "pq/fbits.h"
            so that they correctly handle the case where the "flag"
            variable is smaller than the variable in question.  This
            removes a problem creating product-queues with data-sections
            larger than (2^32)-1 bytes on systems where sizeof(size_t)
            == 8 and sizeof(unsigned) == 4.

        Made all programs that use regular-expressions convert all
        externally-specified pathological regular-expressions into
        non-pathological ones.

        Modified top-level LDM server:

            Removed latent bug that caused file-descriptor table to
            fill-up -- preventing additional connections -- if fork(2)s
            failed for a while.

            Corrected bug in LDM configuration-file parser.  The LDM
            will now log an error-message and terminate if it encounters
            an invalid feedtype expression.

        Modified downstream (i.e., receiving) LDM:

            Changed the way the "last" data-product creation-time is
            saved.  Before, the creation-time of the most recently
            received data-product was used.  Now, that time is used
            only if it is more recent than the saved time.  This
            should reduce problems caused by the sequential arrival of
            data-products with creation-times that are non-monotonic.

            Modified down6_get_last_arrival() to accomodate Gilda's
            c89(1).

            Improved error-messages when the LDM can't connect to an
            upstream LDM.

        Modified programs to reduce artificially-induced latencies:

            Modified the toClients() function in the "pqing" module so
            that the "arrival" argument is ignored and the creation-time
            of the data-product is set within the function itself.
            This should reduce the (apparent) latency on systems doing
            data-product ingestion.

            Modified the pqinsert(1) utility so that the data-product
            creation- time is set just prior to inserting the
            data-product into the product-queue.  This should reduce any
            (apparent) latency.

        Modified pqact(1).  A configuration-file with no entries is now
        logged as such rather than as having a syntax error.

        Modified rtstats(1):

            A warning-level error-message is logged if it can't connect
            to the remote LDM.

            The latency field in the data-product it creates is now
            formatted "%g" from a floating-point value.

        Modified pqcheck(1).  Added support for logging debug-level
        messages (-x option).

        Modified scour(1) utility to work-around bug in OSF1's find(1)
        utility.

        Ensured that all utilities log messages of level LOG_WARNING.

        Modified ldmadmin(1) script:

            Moved the configuration section of ldmadmin(1) into a
            separate file (etc/ldmadmin-pl.conf).  A consequence of this
            is that if the environment variable LDMHOME is not set, then
            $HOME is used.

            Removed setting of UDUNITS_PATH because it doesn't have
            anything to do with running the LDM.  User's who need this
            environment variable set in order for the gribtonc(1)
            decoder to work properly should set it in the profile-file
            of the LDM user's user-shell.

            Corrected default value of $surf_size variable.  Previous
            value of "2M" caused command "ldmadmin mksurfqueue" to hang.

            Fixed bug in ldmadmin(1) so that "ldmadmin watch -f
            'IDS|DDPLUS'" now works.

            Made "ldmadmin clean" abort if the LDM system is running.

            Corrected use of "$?".

            Corrected some error-messages.

        Added scouring of ~ldm/logs/*.stats files to example scour(1)
        configuration-file.

        Ported package to

                Darwin (alias Mac OS X)
                SunOS 5.10 (alias Solaris 10)

            The package has poor performance under SunOS 5.10.  Sun is 
            investigating.

        Modified configure(1) script:

            Made the script try to create an LDM system that supports
            product-queue sizes up to (2^32)-1 bytes.

            Added "--disable-max-size" option so that the user can
            ensure that the resulting LDM only supports smaller
            product-queue sizes (in order to use a previously-existing
            product-queue, for example).

            Corrected test for non-socket /dev/log.

            Now augments, rather than replaces, a user-specified
            CPPFLAGS.

        Modified makefiles:

            Modified top-level makefile to get libldm.a(ldm_version.o)
            updated when VERSION is modified.

            "make clean" no longer removes *.log files; "make distclean"
            does.

        Removed files INSTALL and INSTALL.bin from distribution
        after moving their information to file README.

        Renamed this file (HISTORY) to CHANGE_LOG.

6.1.0           2004-08-25
        Modified the product-queue module (pq):

            Made available 4 data-product slots that were, otherwise,
            unvailable.  This means that the minimum number of empty
            slots can now go to 0.

            Added a writer-counter variable to the product-queue file.
            Opening the product-queue for writing increments the on-disk
            value and closing the product-queue decrements it.  This
            allows for a fast determination of whether the product-queue
            was properly closed and, consequently, self-consistent.  As
            a consequence, the script for starting the LDM system at
            boot-time has changed significantly (see the pqcheck(1)
            utility).  Furthermore, ALL INGESTERS MUST BE RELINKED
            AGAINST THE NEW LDM LIBRARY FOR THE NEW CONSISTENCY-TEST TO
            BE RELIABLE.

            Creation of a product-queue file now fails if the requested
            size of the file (which is contained in an "off_t") is too
            large to be represented by variables of type "size_t".

        Modified the LDM server (rpc.ldmd):

            Modified setting of "from" time in downstream LDM for the
            data-product selection criteria.  Now, it will not ever
            request any products that are older than the "time offset"
            argument of the "-o" option if it was specified or the
            "maximum latency" argument of the the "-m" option (default 1
            hour) otherwise.  Before this change, a downstream LDM could
            request data-products that were much older than this if the
            upstream LDM was unavailable for a long time.

            Added a 1 second pause before an upstream LDM first starts
            sending data-products or notifications to a downstream
            LDM.  This prevents, for example, a HEREIS packet arriving
            contiguously with a FEEDME reply and works around the poor
            RPC implementations of some operating systems.

        Modified the pqact(1) utility:

            Added a work-around for the non-conformance of OSF/1
            regarding the SA_RESTART option of sigaction().  On such
            an operating-system, a write to a pipe by pqact(1) could
            be terminated by a signal (e.g., SIGCHLD) causing the
            data-product to be incompletely processed.

            Increased the maximum number of file descriptors that can
            be simultaneously open from "32" to something based on the
            output of "getconf OPEN_MAX".

            Corrected examples in configuration-file (pqact.conf).

        Modified the pqcreate(1) utility: it now interprets the
        specification of the size of the product-queue by pqcreate(1)
        differently. Previously, a "K", "M", or "G" suffix would mean
        "kibi", "mibi", or "gibi" (powers of two nearest 1e3, 1e6, or
        1e9); now it means "kilo", "mega", or "giga".  This now makes
        "4000M" equal to "4G", whereas before they were different.

        Modified the ldmadmin(1) script:

            Added the command "restart".

            Added the options "-m maxLatency" and "-o offset" to the
            "start" command (the "restart" command also has these
            options).

            Added the variable $pq_slots.  This variable sets the number
            of data-product slots in the LDM product-queue.

            Modified the interpretation of the specification of the size
            of the product-queue to be consistent with the pqcreate(1)
            modification, above.

            Greatly increased the performance of the "ldmadmin
            queuecheck" command by switching from use of pqcat(1) to use
            of pqcheck(1).

            Removed the "ps" command because there are just too many
            ps(1) implementations out there that differ from the UNIX
            standard and from each other (and the same computer can have
            incompatible versions).

            The "watch" and "queuecheck" commands now first check that
            the LDM system is running.

            Added printing of $numlogs and $log_rotate to the "ldmadmin
            config" command.

        Modified the scour(1) utility:

            Greatly improved performance -- mostly by using xargs(1).

            Removed package-specificity from examples in
            configuration-file (scour.conf).

        Modified the ulog(3) module: it no longer appends an ASCII NUL
        to messages when logging to a file.

        Changed the feedtype-string that is printed for NEXRAD Level
        II data-products from CRAFT to NEXRAD2.  The strings CRAFT,
        NEXRD2, and NEXRAD2 can all be used to specify this feedtype in
        configuration-files, however.

        Increased the maximum number of statistical-reporting bins
        in the "binstats" module (which is used by rtstats(1) and
        pqbinstats(1)) from 96 to 4000 to eliminate underreporting
        problem now that more than 96 CRAFT radars exist.

        Corrected manual pages.  Removed all references to the
        LDM 5 "Site Manager's Guide".  Replaced references
        to "http://www.unidata.ucar.edu" with references to
        "http://www.unidata.ucar.edu/software/ldm/"

6.0.15          2004-03-31
        Added code to work-around TCP bug introduced by patch APAR
        IY38541 for the AIX operating-system.  This patch is included
        in maintenance-level 11 of AIX 4.3 and maintenance-level 5 of
        AIX 5.1.  The bug makes TCP connection non-blocking, causing
        upstream LDM to exit due to "resource temporarily unavailable".
        With this work-around, LDM6-s running on the above AIX systems
        will be able to send data-products to requesting downstream
        LDM6-s.  They will not, however, be able to satisfy requests
        by downstream LDM5-s.  Also, the same O/S upgrades introduced
        an, apparently, related bug in the TCP layer that causes the
        connection from a downstream LDM running on the upgraded O/S to
        an upstream LDM to episodically dissapear.  The upstream LDM
        reports a "broken pipe" and the downstream LDM reports that the
        connection to the upstream LDM "closed".  This problem will be
        reported to IBM.

        The above bug also causes a connection from a downstream LDM
        running on the upgraded AIX system to episodically close for no
        apparent reason.  Consequently, the reconnection strategy of a
        downstream LDM-6 has been modified to be more aggressive (i.e.,
        to try to reconnect earlier) but with an exponential backoff to
        the default maximum of 30 seconds.

6.0.14          2003-07-21

6.0.14.7
        Made test of pqact(1) configuration-file upon LDM startup 
        conditional upon its existance.

6.0.14.6
        Fixed bug in downstream LDM 6 introduced in version 6.0.4: under
        some circumstances, a failed FEEDME or NOTIFY request wouldn't
        cause the connection to be closed and, consequently, the socket
        and client-handle resources to be released -- leading to a
        blocked, upstream LDM process with a read-lock on a product.

        Fixed latent bug in module "up6".  Too few arguments passed to 
        udebug(3) when a product-queue lock is encountered.

6.0.14.5
        Fixed error-reporting bug.  Receiving LDM-s will no longer
        attempt to unregister from the portmapper -- eliminating the
        possibility of disconcerting (but harmless) "pmap_unset()"
        failure messages.

        Modified the LDM so that a SIGUSR1 causes the pseudo-random 
        number generator in the product-queue module to be reset.

        Improved robustness of the rtstats(1) utility in the face of bad
        clock times (e.g., CRAFT data).  This should prevent rtstats(1)
        from opening multiple connections in the same minute.  THIS IS A
        BIG DEAL.

6.0.14.4
        Ported package to HP-UX B.11.11 U.

        Changed the effect of a SIGTERM to the top-level LDM process: it
        now sends a SIGINT to all child processes in order to exit in a
        more timely manner.

        Eliminated use of the word "class" as a variable name to
        accomodate C++.

        Modified LDM 6 product-sending code so that it checks the
        connection if it hasn't sent anything for 30 seconds.  This
        should help prevent the buildup of upstream processes.

        Added a check of the syntactic validity of the pqact(1)
        configuration-file to the "ldmadmin start" command to help the
        user who changes the configuration-file without checking it.

6.0.14.3
        Partially ported package to HP-UX B.11.11 U.

        Added observance of "done" flag to module ldm_clnt -- resulting
        in more responsive termination of an LDM system that is
        attempting to connect to an upstream LDM.  Modified module acl
        accordingly.

6.0.14.2
        Made the IS_ALIVE check on the upstream LDM more tolerant of 
        connection failures.  This should reduce the number of
        unnecessary reconnections.

        Improved error-logging of LDM 6 connection attempts.  If an
        attempt fails, a error-message will be logged at the ERROR
        level.  The reason or reasons behind the failures of the port
        388 and portmapper attempts are logged at the INFO level.

6.0.14.1
        Fixed memory-leak in receiving LDM process.  When receiving from
        a sending LDM 6, the memory-usage of the receiving process
        would sometimes jump by about 250 kilobytes if the connection
        was broken and then re-established.

6.0.13
        Fixed a small memory-leak bug in the utility rtstats(1).  If the
        destination LDM was version 5, then it would leak about 37 bytes
        per transmission.

        Modified the file-existance tests in ldmadmin script so that
        they will work on systems (e.g., Linux) that would, otherwise,
        require a perl utility with compiled-in support for large-files.

6.0.12
        Modified strategy for determining which program version is
        used when connecting to an upstream LDM (version 5 or 6): a
        downstream LDM will now connect using version 5 if and only
        if a previous version 6 connection attempt receives a program
        version mismatch indication (RPC_PROGVERSMISMATCH).  This should
        eliminate the possibility of a downstream LDM-6 connecting to
        an upstream LDM-6 using LDM-5 protocols during the "window of
        vulnerability" that exists when the upstream LDM system is
        started.

        Changed downstream LDM code so that it doesn't sleep before
        reconnecting to the upstream LDM when the connection is closed
        due to a timeout.  This will reduce the magnitude of product
        latencies due to connection timeouts at the cost of more log
        messages.

        Synchronous checks have been added in several places to make the
        LDM more responsive to a termination request (such as from an
        "ldmadmin stop").

        To work around a bug in Unisys ingest systems, the program
        pqing(1) has been modified to allow an extraneous newline
        between the end-of-product and beginning-of-product delimiters.

6.0.11
        Requesting LDM process will no longer terminate if the
        connection to the upstream host is so bad that it can't connect
        in any fashion or if an LDM isn't running on that host.
        Instead, it will continue to retry.

6.0.10
        Corrected bug in make_request() in module requester that caused
        "wanted" and "allowed" product-class specifications in diagnostic 
        RECLASS message to be the same.

        Corrected bug in feed_or_notify() in module ldm6_server that caused
        "wanted" and "allowed" product-class specifications in diagnostic
        "Restricting request" message to be the same.

        Demoted logging-level of rtstats(1) "couldn't connect" message from
        ERR_FAILURE, to ERR_WARNING to lessen user anxiety.

6.0.9
        Corrected bug in make_request() that caused assertion failure in
        xdr_timestampt() because the timestamp was part of the RECLASS
        reply and the product-class of the reply had been XDR freed
        (setting its timstamps to TV_NONE).

6.0.8
        Replaced premature return from ldm_clnt_create_vers() use of
        NULLPROC for RPC error-code not being a program version 
        mismatch to being a time-out.

6.0.7
        Fixed SIGSEGV bug in ldm_clnttcp_create_vers() and improved 
        error messages.

6.0.6
        Reimplemented ldm_clnt() to solve rtstats(1) connection problem.

6.0.5
        Fixed slight memory-leak bug in rtstats(1) and ldmsend(1).

6.0.4
        Corrected use of hereis_6() and comingsoon_6() by programs
        rtstats(1) and ldmsend(1).  They should now be able to send to
        an LDM 6.

6.0.3
        Improved diagnostic messages in which_version().

        Made "ldmadmin pqactcheck" return a failure exit-status if the
        configuration file contains a syntax error.

        Generalized receiving LDM: now accepts multiple BLKDATA messages
        for a product.

        A downstream LDM no longer adjusts the time-interval of acceptible
        data products when replying to a HIYA.  Duplicate product detection
        is still in effect.  This prevents rejection of data products sent
        using ldmsend(1) by a host with an inaccurate clock.  It also
        places the burden of knowing what to send on the upstream HIYA-
        initiating LDM.

        Fixed bug that prevented the maximum hereis size field of ACCEPT
        entries in the LDM configuration-file from having an effect.

        Ported the ldmsend(1) and rtstats(1) utilities to LDM-6
        protocols: they can now send to a version 6 LDM.

        Added HTML documentation as a separate distribution.

6.0.2
        Restored use of "done" flag and removed atexit() registration of
        down6_destroy().

        Removed child-process-termination loop from ldmd.c in attempt to
        keep product-queue consistent (pqcat -s).

        Eliminated excessive delay caused by portmapper-access functions on
        a FreeBSD system than isn't running a portmapper.

        Fixed bug due to copying HEREIS product identifier to garbage 
        pointer in down6 module.

6.0.1
        Ensured release of COMINGSOON_6-reserved space in product-queue
        upon normal termination by modifying down6 module: 1) made
        down6_destroy() idempotent; and 2) registered down6_destroy()
        with atexit().  Hopefully, this will fix the "pqcat -s" failures.

6.0
        Changed default CFLAGS from "-g" to "-O".

        Reworked build procedure.  No more Makefile.in-s.

        Added commentary about pathological regular expressions to template
        "ldmd.conf" file.

        Added sync(1) invocation to "ldmadmin stop".

        Regularized compiler-command word-order.

        Made module child_process_set a singleton and made free(3)ing of
        pid_t element more robust (it might have been causing a SIGSEGV
        under Linux).

        Have duplicate products update the most-recent-product time 
        of a connection in both LDM-6 and LDM-5 receivers.

6.0.0.18
        Fixed incorporation of regex/ subdirectory into build
        procedure.

6.0.0.17
        Added regex(1) utility.

        Rearranged blocked-signals reversion steps in pq::ctl_get() to
        maintain invariants.

        Changed RPC timeout from default 25 s to 60 s.

6.0.0.16
        Added warning message if flushing NULLPROC-6 fails in "up6"
        module.

6.0.0.15
        Added "tags" target to pq/Makefile.in.

        Replaced 7 d timeout of non-batched (i.e., blocking) LDM-6
        RPC messages with default, 25 s timeout to avoid situation in
        which a sending LDM is trying to read the reply of a flushing
        NULLPROC call and the receiving LDM is in select() waiting for
        an incoming RPC message.  This "netlock" situation was seen on
        2003-02-7 between two sending LDMs on Jackie and two receiving
        LDMs on Thelma for the IDS|DDPLUS and NNEXRAD feeds.  (Bad RPC!
        No doughnut!)

6.0.0.14
        Ported to OSF/1.

        Added an additional criterium to the function
        is_upstream_alive() for assuming that the sending LDM is still
        alive: if the client-side handle can't be created due to a
        time-out of the connection attempt (RPC error == RPC_SYSTEMERROR
        && system error == ETIMEDOUT).

6.0.0.13
        Simplified xdr_data module and its use based on assumption of
        valid client-usage.  It was this or find every error-condition
        where xd_free() or xd_unset_buf() wouldn't be invoked.

        Corrected use of xdr_data module.

6.0.0.12
        Corrected use of "xdr_data" module.

        Problem.

6.0.0.11
        Increased use of "xdr_data" module:
            Modified modules "down6" and "svc5" to use "xdr_data" module
            for COMINGSOON/BLKDATA messages.

            Modified file "ldm.x": replaced generation of xdr_dbuf() by
            rpcgen(1) with explicit definition that uses the "xdr_data"
            module.

        Problem.

6.0.0.10
        Added module "xdr_data" and modified xdr_product() to use it.

6.0.0.9
        Made SIGTERM handling the same as SIGINT.

6.0.0.8
        Made updating of timestamp of most recently received HEREIS
        product by LDM-5 subsystem not depend on whether logging level
        is verbose.

6.0.0.7
        Tried to reduce backward searches through product queue when 
        connecting to upstream LDM:

            Added tracking of last-received product to both LDM-5 and
            LDM-6 receiving subsystems and the use of this information
            when requesting data from an upstream LDM.

            Moved backward search through product queue, looking for
            most recent matching product -- from inside connection-loop
            of acl::prog_requester() to before connection-loop.

        Added dummy feedTime module and invocations.

        Changed connection strategy to favor port LDM_PORT over the
        portmapper.

        Corrected ldmsend(1) and LDM-6 HIYA behavior.

6.0.0.6
        Removed indictment of upstream LDM from LDM-6 ECONNRESET error-message.

        Added debug-printing of time from product-creation to insertion
        into the product-queue to pq_sequence(...).

6.0.0.5
        Reduced logging-level of initial and final messages of upstream
        LDM.

6.0.0.4
        Added "CRAFT" and "CONDUIT" to the list of feedtypes and made
        them the default string specifications for output.

6.0.0.3
        Changed SIGTERM logging-level from udebug() to unotice()
        to reveal cause of "Terminating process group"
        messages.

6.0.0.2
        Corrected setting of _mode in down6 regarding IGNORE_BLKDATA.<|MERGE_RESOLUTION|>--- conflicted
+++ resolved
@@ -1,4 +1,3 @@
-<<<<<<< HEAD
 6.13.14.12
     NOAAPort NCEP GRIB2 Table:
         * Added:
@@ -9,6 +8,11 @@
             * Time-varying Increase in Water Level due to Waves (SWASH)
               (10,3,208,0)
             * Erosion Occurrence Probability (EROSNP) (10,3,252,0)
+
+    scour(1):
+        * Cscour(1): Multi-threaded C program that scours faster than the
+          scour(1) script
+	* scour(1): Modified to just invoke Cscour(1)
     
     Multicast:
         * fmtpRecvv3.cpp: Replaced <inttypes.h> with <cinttypes> to get PRIu32
@@ -20,6 +24,11 @@
             * clang-scan: Replaced "--view" with printing of URL so that ^C
               doesn't stop "touch $@"
         * deployAll(1): Added version argument
+        * scour/:
+            * testCscour.py(1): Tests Cscour(1) correctness
+            * aSpringTree(1): Builds a tree of depth and breadth for testing
+              Cscour(1)
+            * benchMarkIt.sh(1): Tests performance of Cscour(1)
 
 6.13.14.11      2021-01-28T10:18:40-0700
     Misc:
@@ -84,18 +93,6 @@
         * publish(1): Improved messages
         * configure.ac: Improved setting of CFLAGS, CXXFLAGS, AM_CFLAGS, &
           AM_CXXFLAGS
-=======
-6.13.14.7
-    scour(1): 
-	* Cscour(1): This multi-threaded C program was created to scour faster
-	  than the scour(1) script
-	* aSpringTree(1): Builds a tree of depth and breadth for testing
-	  Cscour(1)
-	* testCscour.py(1): Tests Cscour(1) correctness
-	* benchMarkIt(1): Script to prepare the environment for testing
-	  Cscour(1) performance
-	* scour(1): Modified to just invoke Cscour(1)
->>>>>>> 4475bb84
 
 6.13.14.6	2020-11-23T10:41:39-0700
     UdpRecv.cpp:
