6.14.6.2
<<<<<<< HEAD
    showSettings(1): Corrected bug in setting of default LDMHOME value
=======
    notifyme(1):
        * Replaced use of synchronous LDM-5 protocols with asynchronous LDM-6 protocols 
>>>>>>> 8e45a248

6.14.6.1        2023-06-21T17:04:22-0600
    Build:
        * Eliminated all *.hin files (except "registry/registry.hin") and extractDecls(1) in order
          to make the development and build process more conventional and easier to understand

    ldmadmin(1):
        * In the error messages resulting from checking the queue, placed the pathname of the
          product-queue queue in quotes just in case it contains embedded whitespace
        * Added "pqmon -S" to the "showsettings" command

    Version 6 upstream LDM:
        * Added logging of a warning if sending or notifying about the oldest product in the queue
          because this indicates that the product-queue might be too small or the system too busy

    notifyme(1):
        * Added "-O" option to include product origin in output
        * Modified usage message to use LDM logging module

    keep_running(1):
        * Added a test for the executable's existance

    NOAAPort:
        * Configured the UDP socket for sharing the packets with other sockets and logging a
          warning if it couldn't
        * Added sh(1)-based noaaportBlender(1) to keep blender(1) and noaaportIngester(1) processes
          running
        * blender(1):
            * Frame is now output when the wait-time expires even if no subsequent frames arrive
            * "Starting product" INFO-level log message now includes source field from frame header

    Documentation:
        * Improved slightly

    DevOps:
        * Added "workflow_dispatch" to "on" entry

6.14.5  2023-02-16T11:40:06-0700
    ldmadmin(1):
        * Made the determination of local vs. remote LDM ports in the command "ldmadmin printstats"
          more robust. In particular, it now counts transitory connections due to local rtstats(1)s
          when they exist.

    plotMetrics(1):
        * Improved some plot titles to clarify what they represent

    rtstats(1):
        * Commented code about what function logs messages because the code is convoluted
        * Removed trailing newline in rtstats(1) log message to eliminate extraneous log message
        * Eliminated sending of NULLPROC before closing connection because it's superfluous
        * Documented return value of ldmsend_statsbin()
        * Eliminated possibility of overrun in formatting report
        * Eliminated unnecessary log message
        * Replaced abort() due to unsupported remote LDM version with log_error() and ECONNABORTED
          return value
        * Restructured code
            * Decreased the coupling between the statistics gathering module and the LDM reporting
              module
            * Renamed several functions to increase clarity
            * Moved that which could and should be done before sending reports from inside the
              report-sending code to an initialization step (e.g., MD5 checksum allocation, product
              class initialization, sequence number, HIYA)
            * Clarified logic by breaking complex functions into multiple functions
        * Improved internal documentation
        * Eliminated small memory-leak due to product class return value from HIYA not being freed
        * man(1) page: Corrected description of number of bytes, number of products, and
          peak-latency parameters: they are not for "this hour" but since rtstats(1) was started

    Documentation:
        * Removed empty entry from list of general platform requirements
        * Added requirement that "RemoveIPC" in "/etc/systemd/logind.conf" must be "no" to
          prevent systemd(8) from deleting the LDM's shared-memory segment that contains the
          upstream LDM database.
        * CHANGE_LOG:
            * Consolidated 6.14.4.* entries into 6.14.4. Should have done that earlier.

6.14.4  2023-01-26T11:03:17-0700
    ldmd(1):
        * Eliminated log messages when an upstream LDM process that was ACCEPTed terminates. This
          should reduce the number of log messages on the rtstats(1) mothership.
        * Moved setting of "hiyaCalled" to top of HIYA service functions
        * Made ECONNRESET error a single INFO-level log message
        * Replace some ERROR log messages with FATAL ones in the main module.

    NOAAPort:
        * Added entries with new PDTNs to GEMPAK tables:
            * g2varswmo.tbl:
                000 002 000 002 Wind Direction             Degree true  DRCT    0  -9999.00
            * g2varsncep.tbl:
                001 001 194 009 Prob precip exceeding FFG  %            PEFG--  0  -9999.00

    rtstats(1):
        * Made error reporting more robust

    Documentation:
        * More hyperlink corrections
        * Returned Coverity Scan badge to top-level, version-specific index.html

    Misc:
        * Removed lint found by Coverity Scan
        * ErrObj module
            * Created
            * Created log_dispose(ErrObj*)
            * Might get used; might not.

    DevOps:
        * Enhanced "pre-commit" hook to vet the version ID in CHANGE_LOG and ensure a timestamp
          in CHANGE_LOG when committing to the main branch
        * Enhanced "OnPush.yml":
            * Vet the version ID in CHANGE_LOG and "configure.ac"
            * Update the "versions.html" file for LDM documentation on the artifacts server
        * Deleted "--disable-root-actions" from Coverity Scan target
        * Added deletion of /tmp/pqact_test.conf before creation due to /tmp having the "restricted
          deletion" bit set
        * Deleted use of CodeQL in OnPush.yml in favor of using Coverity Scan because it's better,
          IMO

6.14.3  2022-12-22T13:34:03-0700
    Documentation:
        * Fixed more links in HTML documentation

6.14.2	2022-12-20T15:32:36-0700
    Documentation:
        * Added missing graphic "product-queue.svg"
        * Fixed links in HTML documentation

6.14.1  2022-12-19T12:40:42-0700
    Installation:
        * Eliminated the configure(1)-script option "--disable-root-actions". Installation now
          proceeds as if this option were always specified. The "make install" step now prints a
          message at the end stating that the superuser (i.e., "root") must now execute the command
          "make root-actions". This was necessary in order to migrate the continuous-integration
          workflow to GitHub actions: autoconf(1) 2.71 on the Ubuntu 22.04 platform creates an
          invalid configure(1) script if the autoconf(1) configuration-file contains this option.

          Installation from the unpacked distribution now comprises the following steps (details
          omitted):
            - Execute the configure(1) script as the LDM user
            - "make install" as the LDM user
            - "make root-actions" as root
          See the HTML documentation for details.
        * The configure(1) script now requires that a C++ compiler be found if the "--with-noaaport"
          option is specified

    ldmd(1):
        * Demoted the logging level of some common connection losses to reduce the number of ERROR
          messages in the log file
        * Improved log message when select() fails
        * Improved logging and simplified up6_run()
        * Only close file-descriptors 0, 1, & 2 when daemonizing
        * Added "-h" (help) option
        * Moved daemonization to before the creation of the shared upstream LDM database
        * Ensured that the LDM server is the process group leader.

    regutil(1):
        * Added "-l <logdest>" option to accomodate GitHub actions

    pqing(1):
        * Eliminated compilation error in "tty.c" under MacOS by including <sys/ioctl.h>

    NOAAPort:
        * blender(1):
            * Added frame-header sequence-number to determination of frame ordering.
            * Corrected determination of frame ordering
        * GEMPAK Tables: Added missing PDTNs

    LDM registry:
        * Ensured that the file-descriptor of the registry is close-on-exec

    Logging:
        * In order to accomodate GitHub actions, changed the determination of whether or not to use
          the standard error stream from whether of not the process was a daemon to whether or not
          the standard error stream is open on /dev/null

    rpc(3) library:
        * Eliminated compilation errors under MacOS by replacing bzero(), bset(), and bcmp() with
          POSIX equivalents
        * Demoted the logging level of some common connection losses to reduce the number of
          ERROR messages in the log file

    Documentation:
        * Changed the download site to downloads.unidata.ucar.edu and eliminated the FTP site
        * Added recommended home directory /home/ldm or /opt/ldm
        * Changed the installation instructions to "make install" by the LDM user and then "make
          root-actions" by the superuser
        * Removed the Coverity Scan badge from the top-level, version-specific "index.html" page
          because the code is now being scanned by GitHub's CodeQL
        * Changed the example LDM home-directory from "/opt/ldm" back to "/home/ldm" because that's
          more appropriate for an LDM *user*

    DevOps:
        * A push to the "devel" and "master" branches on GitHub now causes "make distclean" to be
          executed on 2 Ubuntu systems and the latest MacOS system and the code to be scanned by
          CodeQL.
        * Modified Git hook "pre-commit" to ensure that the version ID in "configure.ac" is the
          same as the first word in "CHANGE_LOG" 
        * Removed target "consistent" and its dependencies from "dev-makefile"
        * Corrected code faults found by GitHub's CodeQL (mostly in GEMPAK library)
        * Modified "make check" in regutil/ to accomodate GitHub actions
        * Modified include of "ldm.h" in "fix_clnt.pl" to accomodate GitHub actions
        * Enabled everything in OnPush.yml for LDM release

6.13.17 2022-10-24T15:01:17-0600 (should have been 6.14.0 due to the addition of blender(1))
    Installation:
        * Restored setting of LDM_PORT in distribution's registry
        * Added support for use of chronyd(8) instead of ntpdate(8)

    ldmadmin(1):
        * Improved:
            * Waiting for the LDM to start
            * Determining if the LDM is running
        * "ldmadmin start" verifies that
            * The product-queue exists
            * ldmd(1) owned by root and setuid
        * Added support for use of chronyd(8) instead of ntpdate(8)
        * Added "-o <template>" option to "plotmetrics" command to write metrics plots to files
          instead of to the X-server.
        * Added 1 s timeout to ldmping(1) in isRunning() to speed up "ldmadmin start" and
          "ldmadmin stop"

    Top-level LDM server, ldmd(1):
        * Ensure printing of process ID in daemonize()
        * Always make final process a group leader
        * Improved daemonization of the LDM by fork(2)ing twice and redirecting all standard I/O
          streams to /dev/null
        * Now becomes owned by root before sending SIGTERM to process group to ensure that even
          setuid processes that are owned by root receive the signal. Relinquishes root privileges
          immediately after sending the signal.

    scour(1):
        * Documented in man(1) page:
            * Missing options
            * Specification of hours and minutes in configuration-file
        * Corrected format of "old" specification in
            * Configuration-file
            * scour(1) internal comments

    logging:
        * Corrected logging initialization (i.e., logi_init()) when package is configured to use
          the system logging daemon.

    NOAAPort:
        * blender(1): Created this program to blend together TCP streams of the same NOAAPort
          channel from socat(1) servers at multiple, remote sites to create a more-perfect stream.
        * noaaportBlender.py: Created this program to execute (and keep running)
          a blender(1) and noaaportIngester(1) pair.
        * noaaportIngester(1):
            * Now logs reason for termination of reader
            * Corrected usage message. "-S <bufsize>" should have been "-R <bufsize>"
            * Documented the meaning of bit 2^4 (value 16) in the transfer type field of the
              product-definition header (according to ProductMaker, it means the product is
              compressed)
            * Modified "gap" reporting to support receiving data frames only: if a frame-level gap
              occurs but the PDH product sequence number and data block number are contiguous, then
              the missing frame(s) will be ignored and not counted.
            * Moved the test for no product-specific header and a transfer type of 0 to before the
              test for frame gaps because the PDH for such a frame is invalid and the gap check now
              requires a valid PDH
            * Continue after inability to set desired scheduling of input thread
            * Log previous and current product sequence numbers and data-block numbers when a gap is
              detected
            * Renamed some "last..." variables to "prev..." for clarity
            * Change logging level of product sequence number diagnostic when a gap is found from
              NOTE to WARN to ensure visibility when grep(1)ping.
            * Ensured that all messages are logged when the input closes
        * GEMPAK tables: Added
            000 019 235 008 Joint Fire Weather Probability   % JFWPRB   0  -9999.00
            000 019 237 008 Dry Thunderstorm Probability     % DRYTPROB 0  -9999.00

    Logging (log(3)):
        * Improved determination of whether or not the current process is a daemon by testing for a
          controlling terminal. This correctly handles the standard error stream being open on
          /dev/null.

    ulogger(1):
        * Have it log everything regardless of message priority

    rpc(3):
        * Fix latent security bug in unexecuted code

    Registry (etc/registry.xml):
        * /check-time/ntpdate/servers: Changed the default value of this parameter to just
          "us.pool.ntp.org" because the previous value contained defunct time-servers. The new value
          will automatically take effect *only* when the LDM is installed for the *first* time:
          upgrades to existing installations should set this parameter manually.

    Documentation:
        * Enhanced section on pqact(1) decoders in the "Programs" page:
            * Corrected the HTML to make visible the paragraph on shell scripts
            * Added an example shell script that duplicates the FILE action and uses the ulogger(1)
              utility to log error messages

    Multicast:
        Modified to omit sending valid multicast packet if environment variable
        FMTP_INVALID_PACKET_RATIO is negative.

6.13.16 2021-09-14T09:18:55-0600
    build:
        * Improved handling of supplied rpcgen(1) output files on systems that
          don't have rpcgen(1) installed 

    ldmadmin(1):
        * Made vetQueueSize() print a message only when necessary

    DevOps:
        * Documentation:
            * Removed configure(1) variables from "html/basics/index.html.in"
              and renamed it "index.html"

6.13.15         2021-08-11T14:52:31-0600
    configure(1):
        * Made c99 the default compiler on SunOS systems because gcc(1) either
          caused the configure(1) script to fail or failed to compile some files

    scour(1):
        * Replaced getline(3) with mygetline(3) to accommodate Solaris
        * Eliminated defects found by Coverity Scan

    Misc:
        * mygetline.c: Added "#include <sys/types.h>" to ensure "ssize_t"
        * Removed lint found by Coverity Scan

    Multicast:
        * fmtpRecvv3.c: Remove minor clang(1) lint

    DevOps:
        * dev-makefile:
            * Improve rules for "coverity-scan"
		* Ensure gcc(1) used
		* Make more robust
            * Added "reset" target

6.13.14 2021-07-27T17:24:00-0600
    configure(1):
        * Defined _XOPEN_SOURCE to be 600 on and only on SunOS systems in order
          to support the C compiler; otherwise, it's 700
        * rpcgen(1):
            * Require on MacOS system
            * Use if possible; otherwise, use package-supplied rpcgen(1) output
              files

    ldmadmin(1):
        * Changed match on "ESTABLISHED" in netstat(1) output to "ESTAB" just in
          case some netstat(1)'s use that instead
        * Corrected error-message in "addmetrics" command
        * Added missing "}" to 'while ($_ = $ARGV[0]) {'
        * Documented the two types of "pqactcheck" invocations in the
          manual-page
        * Made more(1) the default pager for "ldmadmin log". The environment
          variable PAGER will override.
        * Created "showsettings" command to print information on the LDM
          installation to assist troubleshooting

    logging:
        * Added LOG_LEVEL_FATAL and associated functions/macros
        * Merged logging levels ALERT, CRIT, & EMERG into just FATAL

    pqcreate(1):
        * Fixed manual-page regarding the computation of the default number of
          product slots
        * Corrected approximate mean product-size from 51 kB to 140 kB. This
          value is used when the number of slots registry parameter is
          "default".

    pqact(1):
        * Enhanced log message about pqact(1) being at the oldest end of the
          queue to include waking up to discover its position in the queue is
          older than the oldest data-product. The word "oldest" still appears in
          the warning -- so you can still search on it.
        * Changed the logging-level associated with the "-log" option of the
          FILE and STDIOFILE actions from INFO to NOTE to ensure that such
          messages are always logged regardless of the logging-level of the
          pqact(1) process
        * Removed or demoted to DEBUG some redundant ERROR messages related to
          the inability to pipe to a decoder
        * Fixed bug in which a pattern/action entry wouldn't have its time of
          last-use reset if it was already at the head of the most-recently-used
          list. If this situation persisted for 6 hours, then the entry would
          be removed from the list and its file descriptor would be closed.
          This latter situation could only occur if one entry monopolized its
          pqact(1) process for 6 hours.
        * Modified the "-strip" option: it no longer deletes characters whose
          unsigned value is greater than 127. This allows textual products in an
          extended ASCII character set (e.g., ISO 8859-1).

    scour(1):
        * Replaced scour(1) script with multi-threaded C program that scours
          much faster than the script
        * Added scour configuration-file to LDM registry
        * Renamed "scour" script to "scour.sh" in case users still want to use
          it
        * Added "-d" option to scour(1) man-page
        * Increased maximum size of pattern field to MAX_INPUT bytes
        * Function replacements to accommodate SunOS 5:
             * getline(3) -> mygetline(3)
             * fstatat(2) -> lstat(2)

    rpc(3) library:
        * Replaced call to bindresvport() in clnttcp_create() with binding to an
          ephemeral port to eliminate the necessity for having root privileges

    LDM Registry:
        * Added SCOUR_EXCLUDE_PATH for pathname of file that lists directories
          to be excluded by scour(1)

    Misc:
        * Removed much lint identified by clang(1)
        * Removed lint identified by Coverity Scan

    Documentation:
        * Removed reference to installing from an RPM because it doesn't exist
        * Updated the instructions on using metrics to monitor the LDM
        * Remove obsolete feedtype webpages

    NOAAPort:
        * GRIB2 (GEMPAK) Tables:
            * README: Modified the "clone" command to work-around permission
              problems
            * Added:
                * Ice Thickness (ICETK, (10,2,1,0))
                * Rip Current Occurrence Probability (RIPCOP) (10,1,4,0)
                * Total Water Level Accounting for Tide, Wind and Waves (TWLWAV)
                  (10,3,205,0)
                * Mean Increase in Water Level due to Waves (SETUP) (10,3,207,0)
                * Time-varying Increase in Water Level due to Waves (SWASH)
                  (10,3,208,0)
                * Erosion Occurrence Probability (EROSNP) (10,3,252,0)
        * dvbs_multicast(1): Replaced non-standard usleep(3) with standard
          nanosleep(3)
        * noaaportIngester(1):
            * Created "-R <buf_size>" option to set the size of the receive
              buffer in order to reduce the number of missed packets.
              (The operating system must allow the new size.)
        * Ensure that the NEXRAD feedtype is assigned to every product whose
          parameter "product-specific type" in the product-specific header
          identifies it as being NEXRAD

    Multicast:
        * fmtpRecvv3(3):
            * Corrected logic bug in tracking last multicast product index
            * Ignore FMTP PDU if header flag is unknown
            * Log closing of retransmission socket and ensure set to -1 on error
            * Made handling of retransmitted duplicate BOP more robust:
                * retxBOPHandler() and BOPHandler(): Made return-value indicate
                  if BOP was invalid or a duplicate
                * retxHandler():
                    * Modified to ignore an invalid BOP
                    * No longer relies on a positive product-size to indicate a
                      tracker-map entry
                    * Exception throwing on no tracker-map entry replaced with
                      logging a notice
                * Created McastProdPar which encapsulates multicast
                  product-index and sequence number object under mutex
                  protection
                * Improved log message, documentation, and internal commentary
                * Improved handling of last product whose BOP needn't be
                  requested
                * fmtpRecvv3.cpp: Replaced <inttypes.h> with <cinttypes> to get
                  PRIu32 macro
        * Improved debug messages
        * UdpRecv.cpp:
            * Corrected reversed "expected" and "actual" values in error message
              about a too-small payload message
        * IperfFmtpPdu(1): Created to create invalid FMTP packet for malicious
          testing by iperf(1)
        * mldm_sender(1): Removed lint
        * recv_test(1): Corrected documentation & simplified diagnostic
          statement
        * configure.ac & FmtpConfig.h.in: Added _XOPEN_SOURCE
        * FmtpConfig.h{,.in}: Removed from repository
        * UdpSend(3): Created private BlackHat class for sending invalid packets
          based on the environment variable FMTP_INVALID_PACKET_RATIO
        * Created three levels of message authentication of multicast packets
              dependent on the value of environment variable FMTP_MAC_LEVEL:
                - unset or "0": No MAC
                - "1":          SHA256 HMAC
                - "2":          Ed25519
        * Up7Down7_test: Increased sleep after product insertions from 1 s to 2
              s to give Ed25519 more time
        * Improved FMTP packet structures regarding I/O handling and padding:
            * Deleted RETX_REQ_LEN
            * Replaced flexible arrays with [1] to accommodate g++ 8.3
            * Improved BOPMsg structure
            * Eliminated use of sizeof(struct ...) where appropriate
            * Converted FMTP PDU size from a compile-time to a runtime parameter

    DevOps:
        * Added "regpar.tab" to configured files
        * Changed "388" to "@LDM_PORT@" in registry
        * publish(1):
            * Eliminated deletion of tarballs with the same major and minor
              numbers but lower bug-fix numbers because some sites -- rather
              than implementing their own repository -- depend on older versions
              always being accessible upstream.
            * Improved messages
        * .travis.yml:
            * Enabled "branch_pattern: devel"
        * push(1):
            * Tag the commit if and only if it's on the main branch
            * Execute autoreconf(1) after setting a new version identifier in
              "configure.ac"
        * Doxygen:
            * Doxyfile.developer: Set output directory to "doxygen-output"
            * Delete obsolete parameters
        * .git/hooks: Created pre-commit(1) & pre-push(1)
        * UXF diagrams: Improved and added to repository
        * dev-makefile(5): Created
        * check(1): Created
        * scan(1): Created
        * configure.ac:
            * Improved setting of CFLAGS, CXXFLAGS, AM_CFLAGS, & AM_CXXFLAGS
            * Removed "pqcreate.1" and "regpar.tab" from AC_CONFIG_FILES
        * deployAll(1):
            * Added version argument
            * Modified to use an associative array and to print asynchronous
              logs at the end
        * scour/:
            * testCscour.py(1): Tests scour(1) correctness
            * aSpringTree(1): Builds a tree of depth and breadth for testing
              scour(1)
            * benchMarkIt.sh(1): Tests performance of scour(1)
            * .gitignore: Deleted inappropriate slash prefix of "scour.conf"
        * pq/Makefile.am: Moved HAVE_CUNIT to before test_PROGRAMS to enable
          "make check" on systems with no CUnit package installed
        * Makefile.am: Added CLEANFILES, DISTCLEANFILES, and
          MAINTAINERCLEANFILES
        * pqact/Makefile.am: Decreased time for "make check"

6.13.13	2020-11-03T15:22:01-0700
    ldmadmin(1):
        Switched the order of the bin/ and util/ directories when setting PATH
        because one site had a script named "util/ldmd".

    ldmd(1):
        * Increased the size of the listen(2) queue from 32 to 1024 in order to
          support the Unidata LDM that's accepting rtstats(1) messages

    NOAAPort:
        * GEMPAK Tables: Added new WMO parameters:
            000 000 000 010 Temperature
            000 002 000 006 Wind Direction
            000 002 022 002 Wind Speed (gust)
            000 006 001 002 Total Cloud Cover
            000 006 013 005 Ceiling
            010 000 003 002 Sig Hgt Wind Waves and Swell
         * GEMPAK NSSL parameter table:
            * Added MRMS parameters that just appeared in NOAAPort. See
              <https://www.nssl.noaa.gov/projects/mrms/operational/tables.php>:
                209 002 005 000 Lightning Prob. next 30min Grid  %                    LgtProb30min     0      0.00
                209 006 030 000 MultiSensor QPE 01H Pass1        mm                   MrgdQpe1HP1      0     -1.00
                209 006 031 000 MultiSensor QPE 03H Pass1        mm                   MrgdQpe3HP1      0     -1.00
                209 006 032 000 MultiSensor QPE 06H Pass1        mm                   MrgdQpe6HP1      0     -1.00
                209 006 033 000 MultiSensor QPE 12H Pass1        mm                   MrgdQpe12HP1     0     -1.00
                209 006 034 000 MultiSensor QPE 24H Pass1        mm                   MrgdQpe24HP1     0     -1.00
                209 006 035 000 MultiSensor QPE 48H Pass1        mm                   MrgdQpe48HP1     0     -1.00
                209 006 036 000 MultiSensor QPE 72H Pass1        mm                   MrgdQpe72HP1     0     -1.00
                209 006 037 000 MultiSensor QPE 01H Pass2        mm                   MrgdQpe1HP2      0     -1.00
                209 006 038 000 MultiSensor QPE 03H Pass2        mm                   MrgdQpe3HP2      0     -1.00
                209 006 039 000 MultiSensor QPE 06H Pass2        mm                   MrgdQpe6HP2      0     -1.00
                209 006 040 000 MultiSensor QPE 12H Pass2        mm                   MrgdQpe12HP2     0     -1.00
                209 006 041 000 MultiSensor QPE 24H Pass2        mm                   MrgdQpe24HP2     0     -1.00
                209 006 042 000 MultiSensor QPE 48H Pass2        mm                   MrgdQpe48HP2     0     -1.00
                209 006 043 000 MultiSensor QPE 72H Pass2        mm                   MrgdQpe72HP2     0     -1.00
            * Removed 
                209 002 004 000 Lightning Probability 0-30min    %                    LgtProb30min     0  -9999.00
              because it's not in NSSL's table and because it's long-name is too
              similar to and it's short-name is identical to (209,002,005) above
              from NSSL.

    pqact(1):
        * Hopefully closed a tiny window-of-vulnerability in which a SIGALRM
          might be generated after a successful write(2) to a (very) slow
          decoder but before the alarm is dismissed -- leading to the abnormal
          termination of the process. This has occurred at more than one site.
        * Set default SIGALRM handing to "ignore" just in case
        * Documented "-t <timeout>" option for piping to a decoder
        * Added decoder command to pbuf_flush() log messages

    Multicast:
        * Up7.c:
            * Made auto-initialize: changed public up7_init() to static init()
        * ChldCmd.c:
            * Demoted log messages from ERROR to NOTE because the message
              "Success" from the child process isn't an error
        * Improve handling of OpenSSL:
            * Move library examination from LDM's to FMTP's configure.ac
            * Create FmtpConfig.h.in
            * Add declaration of EVP_PKEY_new_raw_private_key() if necessary
        * fmtpRecvv3:
            * Made handling of index of last multicast product more rigorous

    Developer:
        * publish.sh(1):
            * Converted to functional form. Needs to be tested.
            * Removed FTP references when modifying "versions.inc" on website
        * Top Makefile:
            * Added targets "push-gempak-tables" & "pull-fmtp"
        * push(1):
            * Made agnostic of branch
            * Replaced use of "git commit <file> ..." with use of "git add"
        * .travis.yml:
            * Made Coverity Scan act on all branches
        * deployAll(1):
            * Replaced use of internal shell function with calling deploy(1)
            * Made all LDM7 deployments asynchronous
        * configure.ac:
            * Added "-I" and "-L" checks for /opt/openssl and
              /usr/lib64/openssl11

6.13.12	2020-09-30T10:25:12-0600
    Installation:
        * Added EOF newline to regpar.tab.in to accommodate Solaris' sed(1)

    ldmadmin(1):
        * plotmetrics:
            * Corrected sense of local/remote port connections. They were
              reversed all this time.
        * Put $LDMHOME/util at head of PATH to support customization
        * Changed URL for GEMPAK tables updates from "git@github..." to 
          "https://..." because the former could require a key

    ldmd(1):
        * Top-Level Server:
            * Eliminated superfluous error messages at process termination about
              the upstream LDM database not existing if the "-n" (do nothing)
              option is specified.
            * Replaced log_log_q() with loc_add() & log_flush() in "Child ...
              exited with status ..." messages.
            * Combined hostname and dotted-quad "Denying connection from ..."
              messages into one
        * Upstream LDM:
            * Don't terminate previously-executing upstream LDM with a different
              protocol version number.
            * one_svc_run(): Replaced use of select() with poll()
            * Increase service timeout from 60 s to 120 s
        * Downstream LDM-6:
            * Replaced use of IS_ALIVE with fixed timeout of 5 minutes
            * Created vetProduct() and modified down6_hereis() and
              down6_comingsoon() to use it.
            * Changed logging level of "too-old" and "unrequested" products from
              INFO to WARN in order to unconditionally reveal why products
              aren't being inserted into the product-queue due to a slow
              connection (because it's being throttled, for example). If this
              happens to you, then you'll need to work with your network
              administrator to allow LDM traffic to pass unhindered. NB: This
              means a cold-started LDM might log some "too-old" warning
              messages, initially.
            * Log a warning that the (PRIMARY/ALTERNATE) transfer-mode won't
              work correctly if there are more than two REQUESTs for the same
              feed.
            * Modified the algorithm for determining when to switch between
              PRIMARY and ALTERNATE transfer-modes to consider whether or not
              the same feed is being received via multicast. This will only have
              an effect if multicast reception is enabled -- which isn't by
              default.

    pqact(1):
        * pqact.c:
            * Simplified decision on whether or not to write a new state-file by
              using tvIsNone() on the insertion-time of the last, successfully-
              processed product
            * Ensure valid time-of-last-insertion before writing state file at
              exit
            * Correct parsing/formatting of state file with negative seconds.
            * Modified "Starting Up" message to log the command-line
            * Changed log message at process termination from
                  Behind by %g s
              to either
                  No product was processed
              or
                  Last product processed was inserted %g s ago
              to better reflect the meaning
            * Replaced log_error_q() with log_add() & log_flush().
        * filel.c:
            * Added 6 hour timeout for inactive entries that, nevertheless, had
              open file descriptors to eliminate the possibility of pqact(1)
              holding open thousands of files that have been scoured and,
              consequently, filling up the disk with invisible files. This also
              improves the time it takes for the LDM to shut down.
            * Corrected truncation of output file by the FILE action when both
              "-overwrite" and "-metadata" are specified. Before, the file would
              be truncated to the size of the data-product even though it now
              has a metadata header. Thanks to Bryan for spotting and analyzing
              this.
            * Made the removal of the least-recently-used action (and the
              comcomittant closure of its open file descriptor) repeat until the
              current action can succeed or a failure occurs
            * Added use of the above if a child process can't be fork(2)ed for a
              decoder
            * Improved log messages for when an action with an open file
              descriptor is deleted from the list of such actions and its
              descriptor is closed

    uldb.c:
        * Removed lint found by Coverity Scan

    NOAAPort:
        * Changed pre-installation instructions to recommend disabling UDP
          packet sequence checking.
        * Created keep_running(1) script to ensure that NOAAPort ingesters are
          restarted if they crash. Added examples to NOAAPort documentation.
        * Updated main page of Doxygen-based documentation. In particular,
          corrected discussion of UDP packet reassembly and setting of system
          parameter net.ipv4.ipfrag_max_dist to zero.
        * Added new parameters to the NCEP GEMPAK tables:
            * 000 001 228 010 Flat Ice Accumulation (FRAM)     kg m**-2
                  FICEAC           0  -9999.00
            * 010 003 204 000 Freezing Spray                   -
                  FRZSPR           0  -9999.00
            * 000 002 231 000 Tropical Wind Direction          Deg
                  TPWDIR           0  -9999.00
            * 000 002 232 000 Tropical Wind Speed              m s-1
                  TPWSPD           0  -9999.00
            * 000 001 234 008 Precipitation Duration           hr
                  PCPDUR           0  -9999.00
            * 000 002 009 000 Vertical Velocity (Geometric)    m s**-1
                  DZDT             0  -9999.00
        * updateGempakTables(1):
            * Changed the "make install..." to "mv -f *.tbl..." to make it
              independent of the build mechanism.
        * NOAAPortIngester(1):
            * Changed logging-level of messages for first fragment of GOES
              imagery from NOTE to INFO.
            * Modified thread-creation to prevent the program from immediately
              terminating if the RHEL Insights Client security package is
              running. That package will, by default, prevent the creation of a
              thread with non-default scheduling -- even if the process is owned
              by root. The program will now try to create threads with
              high-priority, real-time scheduling but will create default
              threads and log a warning if it can't. The default threads will
              increase the risk of missing NOAAPort packets.
        * process_prod.c:
            * Added feed to notice-level log message about inserted product
        * Makefile.am:
            * Replaced ingest-verification files with ones containing new log
              messages

    Logging:
        * Library:
            * Created macro log_log(level, ...)
            * Replaced minimum field-width in default log messages with
              canonical column-start positions to reduce line lengths and
              CPU usage
            * Improved concurrency:
                * Unlocked file and mutex if thread cancelled. Irrelevant
                  for LDM6.
                * Added automatic deletion of message queue when thread
                  exits, so calling log_free() is no longer necessary.
                * Added use of pthread_atfork(). Irrelevant for LDM6.
            * Added "Terminating logging" message at DEBUG priority
        * refresh_logging(1):
            * Replaced "command kill" with "/bin/kill" to ensure correct
              behavior
        * Documented internally how log_refresh() will cause the log file to be
          closed/opened *on the next log message* and not before

    Product-Queue (pq.c):
        * Changed return values of pq_sequence() and pq_sequenceLock()
        * Documented that pq_sequence() and pq_sequenceLock() error codes are
          negative
        * Improved error-message in pqe_newDirect()
        * Added error-message to pqe_discard()
        * Corrected return status of ctl_rel() on mtof() failure

    Documentation:
        * Troubleshooting webpage:
            * Removed the incorrect value of 4096 for the average product size
              when computing the number of product-slots to create in a new
              product-queue.

    Misc:
        * Removed lint found by Coverity Scan
        * ldm_formatCmd()
            * Created to format a command-line from a command vector
        * ghostname():
            * Improved logic in for determining the fully-qualified name of the
              local host, which is used by rtstats(1). The LDM registry is still
              checked first, then gethostname(), and then the default value set
              by the configure script. If, after all this, the name still isn't
              fully qualified, then a system call will be made in an attempt to
              make it fully qualified. This means that the "hostname" parameter
              in the LDM registry needn't be set unless ghostname() doesn't
              return a fully-qualified hostname or a different name is desired.
        * ldmfork(3):
            * Documented `errno` values
        * Improved internal commentary

    Multicast:
        * ChildCmd.c:
            * Ensured that all pipe(2) file descriptors in the child process are
              greater than 2 to avoid conflicts when duplicating them to the
              standard file descriptors (i.e., 0, 1, and 2).
        * Product-Queue (pq.c):
            * Disable thread-cancellation on entry and revert on return
            * pq_sequenceHelper():
                * Print number of locked products
                * The product will now be unlocked upon return if
                    * The offset argument is NULL
                    * The product doesn't match the class specification
                    * An error occurs, either in the product-queue or the
                      caller's function
            * Added missing decrease of lock count
        * OESS scripts:
            * Modified to handle different virtual circuits that, nevertheles,
              have the same switch name, port name, or VLAN tag
            * Corrected URL for OESS services
        * up7.c:
            * Simplified and improved robustness by eliminating second
              server-side transport.
            * Cleaned-up subscription-request logic. Ensured that an error
              message is logged if anything goes wrong.
            * request_product_7_svc():
                * Added call to svcerr_systemerr() if there's no current
                  subscription
            * Added test_connection_7_svc() from Down7
            * Improved handling of client destruction when subscribing LDM7
              disconnects
            * Added product-index to "Sending missed product" log message
            * Squashed SIGSEGV when getting number of product-queue slots for
              product-index map by always opening product-queue
            * Corrected bug in determining PIM-file parent directory
            * Replaced use of global product-queue with one given to up7_init()
            * Made up7_init() and up7_destroy() public
            * UpMcastMgr.c:
                * Added check of logging destination for mldm_sender(1)
                  execution
                * Assert that the logging module doesn't hold a mutex lock
                  before calling fork()
                * Stop multicast LDM sender, mldm_sender(1), during multipoint
                  VLAN reconfiguration
        * down7.c:
            * Increased sleep duration between subscription attempts from 30
              seconds to 120 seconds
            * Increased RPC subscription timeout to 10 minutes
            * Specified absolute pathname of vlanUtil(1) to workaround Ubuntu's
              non-standard execvp(2)
            * Replaced reliance on getting the RPC timeout from the client
              handle to explicitly setting the subscription-timeout because the
              RPC timeout is unset until the first call to `clnt_call()`
            * Included RECEIVE entry in computation of count of number of
              upstream suppliers of a given feed
            * Added mutex loccking/unlocking in down7_init() to silence Coverity
              Scan
            * Moved test_connection_7_svc to Up7
            * Added periodic heartbeat to upstream LDM7
            * Improved some log messages
            * MldmRcvr.c:
                * eop_func(): Improved INFO message
                * missed_prod_func(): Added flushing of errors
            * ProdNotifier.cpp:
                * startProd(): Improved error-message
                * missedProd(): Added error-message
            * MldmRcvrMemory.c:
                * Removed lint found by Coverity Scan
                * Replaced searching of YAML mapping with streaming
            * Improved commentary 
        * FMTP:
            * Got multicast message authentication working
            * Modified logMsg(std::string) to always log at NOTE level
            * fmtpSendv3:
                * Improved debug logging
                * Added release of products held by a unicast socket that just
                  disconnected to prevent all products in the queue from
                  eventually being locked
                * Release products held by socket that just disconnected
                * Eliminated deadlock
                * Added rcvrCount()
                * Added log_info() for duplicate BOP
                * Initialized numRetrans to -1
                * TcpSend:
                    * Explicitly enabled SO_REUSEADDR and SO_KEEPALIVE
            * fmtpRecvv3:
                * Moved direct sending of product-EOP to sender on unicast
                  reception thread to adding message to retransmission queue on
                  that thread to obviate deadlock between that thread and
                  sender's retransmission thread.
                * Improved handling of missed multicast packets
                * Adapted to use UdpRecv
                * Modified to only consider valid FMTP messages
                * OffsetMap:
                    * Added missing deletion of entry by om_get()
                    * Modified OffsetMap::get() to indicate no-entry instead of
                      throwing an exception
                * UdpRecv.c:
                    * Created
        * mldm_sender(1):
            * Improved releasing of product in product-queue:
                * Added product release on multicast failure
                * Added debug message about releasing locked product
            * Added registry parameter "/fmtp-retx-timeout" for FMTP timout in
              seconds
            * Modified to use registry parameter "/fmtp-retx-timeout"
            * Modified "-r <fmtp_timeout>" option to be in seconds
            * Merged mls_tryMulticast() into mls_startMulticasting()
            * Added error message on fmtpSender_send() failure
            * Don't multicast product if no FMTP receivers
            * Modified mcastProd() to return LDM7_NORCVR and not explicitly
              release product
            * Eliminated double free()ing of `mcastInfo`
            * Continue if no receivers
            * Log more errors
            * Demoted "Product not multicast because no receivers from INFO to
              DEBUG
            * Added notice-level log message (with status) about terminating
              normally
        * Up7Down7_test(1):
            * Added (commented out) single, small product possibility for
              debugging
        * vlanUtil(1):
            * Replaced use of gawk(1)-only bit operations with shell's for
              portability
            * Corrected setting of broadcast address string
        * setMcastRate(1):
            * Created to set the multicast sending rate. Uses tc(1). Must be
              executed by root.

    Developer:
        * Removed publishing rules from makefiles in favor of using "publish.sh"
        * send_recv_test.h:
            * Improved commentary on multicast addresses
        * configure.ac(1):
            * Added LDM_BIN_DIR
        * push(1):
            * Replaced "commit -a" with list of modified files
            * Replaced "git push" arguments with "--mirror"
        * Instrumented OffsetMap
        * Only deploy to NWSC node6
        * ldm7PreInstall:
            * Added perl and corrected g++ package-name (gcc-g++)
        * OffsetMap.cpp:
            * Demoted get() log message from NOTE to DEBUG
        * pq.c:
            * Demoted pq_sequenceHelper() log message from NOTE to DEBUG
        * Added "delayQueue/" to Git.
        * Corrected target "push-%" in top-level makefile
        * Removed Authorizer_test from "make check" because GTest segfaults at
          exit.
        * pthread_atfork_test.c:
            * Created
        * one_svc_run():
            * Converted timeout argument from unsigned to int to support
              indefinite timeout
        * Down7::up7Proxy_heartbeat():
            * Fixed setting of `lastRequest`
        * send_test(1) & recv_test(1):
            * Added "-g <grpAddr>" option
            * Made independent of LDM library
            * Changed HELLO_GROUP to 234.128.117.1 (unicast prefix based)
            * Added to distribution (but neither built nor installed)
        * deployAll(1): Enabled California and Maryland
        * Disabled "make installcheck" in "mcast_lib/ldm7" on Travis CI
        * pq_test_insert(1):
            * Increased inter-product gap to 0.1 s
        * Moved sleep from beginning to end of insertion-loop
        * deployAll(1):
            * Added ldm7@idc-uva.dynes.virginia.edu
            * Changed deployment to uni15 to deployment to uni17
        * Top Makefile.am:
            * Removed superfluous "muticast-check" target
        * .travis.yml:
            * Added cat(1) of top-level Makefile on error
            * Disabled multicast testing because OpenSSL 1.1 isn't available
        * ldm7/Makefile.am:
            * Eliminated hmac_test from testing and distribution
            * Ignore MldmRcvr.h and MldmRcvrMemory.h because of *.hin
        * pbuf.c, filel.c:
            * Commented-out excessive debug log messages

6.13.11	2019-05-06T14:30:46-0600
    ldmd(8):
        * Top-level Server:
            * Eliminated having the operating-system assign a transitory port
              number for the LDM server if the server couldn't get its official
                * A receiving LDM can't connect to the server without knowing
                  the transitory port number; 
                * The LDM server doesn't communicate the transitory port number
                  to the outside world; and
                * Using a transitory port number prevented the LDM from
                  terminating with an error to indicate a problem
            * LdmConfFile(3):
                * EXEC action:
                    * Replaced blocking of SIGUSR1 before execvp() with ignoring
                      it
                    * Added ignoring of SIGUSR2 before execvp()
                * Eliminated memory-leak found by Coverity Scan
            * Removed calls to open_on_dev_null_if_closed() to accommodate
              replacement of log_is_stderr_valid() with log_stderr_is_open(),
              which returns true if stderr is legitimately redirected to
              /dev/null
        * Downstream/Receiving LDM:
            * DownHelp(3): Eliminated SIGSEGV due to incorrect format for
              `size_t` variable in error message
            * Renamed getPreviousProdInfo() to getPrevProdInfo() to shorten
              log messages
            * Improved log message(s) resulting from socket disconnection

    pqact(1):
        * Made processes created via EXEC entries in pqact(1)
          configuration-files process group leaders so that they don't receive
          signals sent to the LDM system's process group. This was done because
          such processes are unlikely to handle such signals. This feature can
          be disabled via the configure(1) script's option
          "--disable-setpgid_exec".
        * pbuf.c: Corrected format for printing of `ssize_t` variable in error
          message
        * Removed SIGALRM from handled signals because pq(1) handles it
        * Demoted prodAction() log message from INFO to DEBUG and improved it

    Logging:
        * Improved concurrency locking for access by multiple threads
            * Removed mutex-locking from implementations: Locking occurs in
              log.c only
            * Eliminated calls to pthread_atfork()
        * Moved log_...() functions from implementations to log.c
        * Improved return values and initialization in implementations
        * log.c:
            * Refactored
            * Made functions async-signal-safe:
                * log_roll_level()
                * log_refresh()
                * log_avoid_stderr()
            * Allowed logging levels from LOG_LEVEL_ERROR to LOG_LEVEL_EMERG to
              be valid
        * log2slog(3):
            * Changed alignment of fields from right to left:
                * Process
                * Code location
            * Added description of SIGUSR1 action
            * Reintroduced line numbers in code location field
        * Replaced log_is_stderr_valid() (which returned false if stderr was
          open on "/dev/null") with log_stderr_is_open() (which returns true in
          that case) in order to handle legitimate redirection of stderr by the
          user to "/dev/null"
        * Ensured that all programs check the return-value of
            * log_init()
            * log_set_destination()
        * Eliminated use of deprecated log_syserr_q()

    Product-Queue (pq.c):
        Created pq_getMagic() to obtain the magic number for debugging purposes

    NOAAPort:
        noaaportIngester(1):
            * Ensured initialization of the index of the last received frame if and
              when the run number changes. This lint was found by Coverity Scan.
            * ldmProductQueue: Created lpqGetMagic() to obtain magic number of
              product-queue for debugging purposes
            * Redirected stderr to /dev/null if it's closed because some GRIB/GEMPAK
              functions mistakenly write to it and it was open on the product-queue
              -- causing an assertion failure
        dvbs_multicast(1):
            Adapted to use extractDecls(1) script in the top-level directory
            because it includes a warning

    Misc:
        Compiled under "gcc -Wall" and fixed almost all warnings

    Multicast:
        * ChildCmd(3) (was ChildCommand(3)):
            * Shortened log messages by
                * Renaming ChildCommand(3) to ChildCmd(3)
                * Renaming childCmd_logStdErr() to childCmd_log()
            * Improved error-logging
            * Created childCmd_getCmd()
            * Corrected sudo()
            * Added debug message that prints command before execution
        * ldmd.conf(5)
            * RECEIVE entry:
                * Corrected description of <host>
                * Improved description of <al2sVlanId>
            * MULTICAST entry:
                * Eliminated parameters
                    * Multicast interface
                    * time-to-live
        * down7(3):
            * Corrected AL2S VLAN endpoint <-> FMTP interface
              consistency-test
            * Added "sh" to vlanUtil(1) command because Linux won't execute a
              setuid script that's owned by root
            * Increased RPC timeout for subscribe_7() because adding a node to
              an AL2S multipoint VLAN can take longer than the default RPC
              client timeout.
            * Modified to pass CIDR address for virtual interface to vlanUtil(1)
            * Made down7_halt() async-signal-safe to obviate deadlock if
              interrupted while logging
            * Differentiated "backlog" from "backstop" product-insertion
              messages
            * Removed lint found by Coverity Scan
            * Added number of FMTP retransmissions to "Received" log message
        * OESS Scripts:
            * Replaced calls to ulogger(1) with sys.stderr.write() because
              sudo() handles the child process writing to stderr
            * provision.py:
                * Replaced writing of circuit-ID to stderr with writing to
                  stdout
                * Added case where multipoint VLAN already exists
            * Scripts now expect the name of the OESS workgroup to be in the
              OESS account file
        * UpMcastMgr(3):
            * Changed default extension of OESS account-file from "json" to
              "yaml"
            * Added installation of account.py(1) and edit.py(1)
            * Deleted invocation of Python interpreter because scripts are
              executable
            * Removed acquisition of root privileges when calling "provision.py"
            * Added printing of "provision.py" command-string on failure
            * Deleted logging of child process that error-exits
            * Added to mldm_ensureExec() removal of terminated sender from
              mldm_sender_map(3)
            * Changed AL2S workgroup name from "UCAR-LDM" to "Virginia" so that
              Yuanlong could more easily diagnose problems
        * Up7(3): Demoted "Backlog product sent:..." log-message from NOTE to
          INFO
        * vlanUtil(1):
            * Addd "/sbin" to PATH to get ip(1)
            * Removed address de-assignment from "destroy" because deleting the
              virtual-interface deletes the address
            * Added subnet specification to assignment of address to virtual
              interface
            * Eliminated use of subnet specifiction when managing route to
              sender
            * Added broadcast address to `ip addr add`
        * Sender code:
            * Disallowed multicast interface parameter because the interface
              must be the same as the FMTP server address
            * Ensured that the FMTP server address is in in the same subnet as
              its FMTP clients
        * Internet(3): Created ::to_string(struct sockaddr&)
        * mldm_sender(1):
            * Improved MldmRpcCmd server start-up message
            * Corrected removal of secret file
        * CidrAddr(3):
            * Made cidrAddr_copy() more robust to verify subscription reply
            * Created cidrAddr_snprintf(), which doesn't allocate memory
        * FmtpClntAddrs::Impl(3): Corrected vetting of FMTP server address in
          constructor
        * FMTP:
            * TcpRecv::initSocket(): Corrected name in log messages
            * fmtpRecvv3::Start(): Modified to iterate its attempt to connect
              to the sending FMTP server because it can take time for the AL2S
              VLAN to be provisioned. It will attempt every 5 seconds for 2
              minutes.
            * fmtpSendv3(3):
                * ::RunRetxThread(): Don't terminate process on
                  TcpSend::parserHeader() error
                * Adapted ::logMsg() to use LDM logging
                * Eliminated this module terminating the process if an exception
                  occurs
                * Eliminated slicing of the exception that caused an instance
                  to stop working
            * fmtpRecvv3(3):
                Added per-product tracking of number of FMTP data-block
                retransmissions

    Developer:
        * Deployment:
            * deploy(1):
                * Added determination of "-r" host-suffix
                * Added removal of runtime link if LDM wasn't running
                * Added "-r <root>" option
                * Handle $sudoUser not being able to create log file for "make
                  root-actions"
                * Added test for "runtime" link and improved messages
                * Modified to delete previous installed versions
                * Added "-v" option to "ldmadmin start"
                * Changed one beep to two
                * Disabled X11 forwarding by ssh(1) ("-x" option) because it
                  1) isn't needed; and 2) fails on some hosts
            * deployAll(1):
                * Removed determination of "-r" host-suffix
                * Added the MAX's host
                * Set privileged user to "ldm7" for sudo(8) on "fdt-uva"
                * Added University of Missouri's host
                * Changed host names to state abbreviations
                * Sequenced deployment to non-NWSC nodes alphabetically
        * Up7Down7_test(1): Ensured that CU_ASSERT_*() functions aren't called
          during teardown
        * GitHub: Added deletion of temporary branch in makefile rule "push-%"
        * ldm7PreInstall:
            * Eliminated the use devtools-2's g++ if on a CentOS7 system
            * Changed an "install" to "update"
        * Travis CI (.travis.yml):
            * Corrected command to download Coverity Scan's certificate-chain
            * Ensured that last "/"-separated component in "secure" declaration
              starts with letter
            * Broke download of Coverity's certificate into multiple lines
            * Added installation of certificate that's missing in Coverity
              Scan's certificate-chain
            * Moved dependent package installations from "before_install:" to
              "addons:apt:packages:"
        * configure.ac: Modified to allow "./configure ... CC='gcc -std=c99' 
          CFLAGS=-Wall"
        * SCM:
            * Deleted "oess" subtree and renamed "oess-client" subtree to
              "oess"
            * Fixed broken "pull-%" rule: made it explicit for "oess" and "fmtp"

6.13.10	2019-03-06T14:17:16-0700
    Logging:
        Applied changes to log2slog(3) module to log2ulog(3) module

    Developer:
        Redirected publish.sh(1)'s scp(1) output to /dev/null while copying
        documentation

6.13.9	2019-03-06T13:30:34-0700
    ldmping(1):
        Made the main loop interruptable. Reconciling signal-handling amongst
        the various programs apparently caused this one to loop forever.

    pqact(1):
        Demoted two log messages about writing a product to a file from NOTICE
        to INFO because per-product messages should be logged only in verbose
        logging mode ("-v").

    Logging:
        Unconditionally included the ulog(3) logging module in the LDM library
        for use by third-party software (e.g., McIDAS)

    Misc:
        Replaced <wait.h> in ChildCommand(3) with <sys/wait.h> to comply with
        the X/Open standard

    Developer:
        * Modified "publish.sh" to use "www" or "www-r" by default
        * Improved messaging by deploy(1) and added an alert
        * Adapted configure(1) to new directory structure of
          "mcast_lib/OESS-Client"
        * Added rationale for using longer subtree merging command in makefile
        * Made version an option in deploy(1) and added user to @host
        * Eliminated $version and $hostSuffix from deployAll(1) and added host
         "frgp"
        * Moved "Deploying..." message from deployAll(1) to deploy(1)

6.13.8	2019-03-04T08:49:35-0700
    Building and Installing:
        * Made the C++ library reference for building the LDM library
          conditional on WANT_MULTICAST to obviate the need for a C++ library
          for a regular build
        * Added missing mutex source-files to distribution to support
          configure(1)'s "--with-ulog" option

    ldmadmin(1):
        * Changed "ldmadmin start" to only print one message and to wait
          indefinitely for the LDM server to start
        * Changed "ldmadmin stop" to only print one message and to wait
          indefinitely for the LDM server to stop
        * Added the command "updategempaktables" to update the installed GEMPAK
          tables from the GitHub repository. Requires a standard installation
          directory structure.

    Logging:
        * Refactored logging to eliminate occasional hanging by a terminating
          ldmd(1) process
        * Added to two functions a missing return value found by Coverity Scan

    NOAAPort Ingestion:
        * Converted the directory "gempak/tables" into its own GitHub repository
          so that it can be updated and downloaded independent of the LDM
          package
        * Added RHEL and CentOS to the documentation as examples of Red Hat
          derivatives

    Multicast:
        * fmtpRecvv3::joinGroup()
            * Replaced joining an any-source multicast group with joining a
              source-specific one because not all networks support any-source
              multicast
            * Converted "struct ip_mreq_source mreq" from class member to local
              variable
            * Added debug log message for successfully joining multicast group
            * Added debug log message for successful bind()
        * Added error message if MldmRpc::Impl::~Impl can't remove the secret
          file
        * Added removal of MldmRpc(3) secret files to ldmadmin(1)
        * Modified downlet_run() to print result of changing address of FMTP
          server 
        * Refactored oess_init() & oess_destroy() to achieve "const" correctness
        * Adapted to new "provision.py" and "remove.py" command-arguments
        * Improved OESS-client markup in README.md
        * Removed double free()ing in UpMcastMgr(3) found by Coverity Scan
        * Improved documentation of childCmd_reap()
        * Corrected documentation of up7::init()
        * Improved documentationi of umm_subscribe()
        * Saved remote virtual-circuit endpoint for removal in UpMcastMgr(3)

    Documentation:
        Added thread-safety and async-signal safety sections to
        doxygen-generated documentation

    Misc:
        Eliminated small and infrequent memory leak found by Coverity Scan

    Developer:
        * Removed directory "mcast_lib/OESS-Client" from AC_CONFIG_SUBDIRS() to
          eliminate warning about that directory not having a configure(1)
          script
        * Made directory "mcast_lib/OESS-Client" into the subtree "oess-client"
          because it's a separate repository. (The FMTP repository is already a
          subtree.)
        * Added "pull-%" and "push-%" to the top-level makefile for pulling-from
          and pushing-to subtrees
        * Added scripts "ldm7PreInstall" and "ldm7Install" to distribution
        * Changed multicast group IP address of send_test(1) and recv_test(1)
          from 234.127.117.0 to 234.128.117.1 and improved logging.
        * send_test(1) & recv_test(1):
            * Made independent of LDM package
            * Made independent of gcc(1) and eliminated compiler warnings
            * Changed multicast group address from any-source 234... to
              source-specific 232...
        * Created script for deploying to a remote host
        * Created script for deploying to all permitted remote hosts
        * Created context/container/component diagrams for LDM

6.13.7	2019-02-01T15:19:00-0700
    Building and Installing:
        * Downgraded standard-compliance from _XOPEN_SOURCE=700 to 600 to
          accommodate Solaris and eliminated reliance on non-standard GNU C
          functions. Lots of small changes as a result.
        * Made binary installation directory writable by LDM user only to
          obviate execution of malicious binary with root privileges.
        * Added "-lstdc++" to shared-library creation.
        * Added explicit defines of some C macro values to "1" to avoid problems
          with configure(1) on BSD systems.
        * Added "--with-delayQueue" option to configure(1).
        * Made configure(1)'s "--enable-debug" option set CFLAGS & CXXFLAGS.
        * Added OESS-Client module
        * Created ldm7PreInstall(1) and ldm7Install(1) scripts
        * Corrected setting of installation directories in "config.h" that are
          overridden at configure(1) time

    noaaportIngester(1):
        * Improved responsiveness to external events:
            * Improved input FIFO:
                * Made fifo_close() async-signal-safe for calling by the signal
                  handler
                * Modified fifo_close() to use shutdown() and close() to improve
                  responsiveness
                * fifo_getBytes() is now notified if either fifo_close() is
                  called or if an EOF is encountered
                * Added file descriptor to construction and deleted buffer
            * Modified signal handler to only use async-signal-safe functions
            * Modified statistics-reporting thread to use sigwait() and
              eliminated now-unnecessary `reportStatistics` variables
            * Incorporated fileReader and multicastReader components into
              noaaportIngester.c
            * Eliminated file descriptor from input-reader component
        * Improved construction of LDM product-identifier:
            * Enabled creation of a complete LDM product-identifier even if the
              forecast time-interval of a GRIB2 field can't be decoded due to an
              unknown PDTN.
            * Added requirement that the GRIB2 version number not be missing
              (255) and the local version number be 0 or missing (255) in order
              to obtain the WMO GEMPAK vertical coordinate table.
            * Made the decision to use GEMPAK's WMO parameter table more robust
              by requiring that the Local Table number be 0 or 255 (missing).
            * Modified how GEMPAK finds a parameter entry:
                * Replaced linear search with binary search
                * Allowed use of parameter with same discipline, category, and
                  ID but different parameter definition template number if an
                  exact match doesn't exist. An ERROR-level message will be
                  logged in this case.
            * Added some error-checking to GRIB2 and GEMPAK libraries
        * Changed default logging level of noaaportIngester(1) from ERROR to
          WARN

    LDM registry and regutil(1):
        * Simplified log messages about missing registry parameters and changed
          logging level from error to warning.
    	* Replaced obsolete time-server `timeserver.unidata.ucar.edu` with
    	  `pool.ntp.org`.
        * Added pathname of file that contains OESS account information to LDM
          registry

    ldmd(1):
        * Decomposed server into smaller functions.
        * Eliminated use of portmapper because
            * Lots of places consider it a security hole
            * It slowed things down significantly if it wasn't running
            * It doesn't appear to be used much
        * Replaced log_*_q() calls with log_*()

    uldbutil(1):
        Reduced number of error messages if the LDM isn't running.

    ldmadmin(1):
        * "addmetrics" command:
            * Corrected space-usage numbers on CentOS 
            * Added non-blocking locking of metrics file to eliminate concurrent
              writes by multiple "ldmadmin addmetrics" processes when under
              severe load.
        * "isrunning" command:
            * Replaced use of kill(1) with ps(1) because some systems
              misreported success.
    	* Changed how the PATH environment variable is modified to favor
    	  version-specific utilities to accommodate non-standard installations
    	  that don't have a version-specific subdirectory.

    plotMetrics(1) (used by "ldmadmin plotmetrics"):
        * Added "eval" to pathname expansion to accommodate patterns that contain
          things like "metrics.txt{,.[1-4]}".
        * Added "-o  <template>" option to output PNG files.

    pqing(1):
        * Added "-F" option to enable XON/XOFF software flow control for TTY
          input.
        * Changed behavior of system-calls on receipt of SIGTERM from restart to
          interrupt in order to ensure proper response to an "ldmadmin stop".
        * Added O_TTY_INIT to open of a TTY to ensure conforming TTY behavior.

    pqact(1):
        Improved log messages

    delayQueue(1):
        Created for Tom to use with GOES-16 ingest.

    Product-queue:
        * Made "pqe_index" argument a pointer
        * Improved log messages
        * Removed extraneous newlines from log messages
        * Removed inappropriate pq_lockIf() calls.
        * Refactored the code that allows an application to reserve space in the
          product-queue for a data-product that will be written in pieces
          because the code wasn't sufficiently thread-safe.

    Logging:
        * Changed printing of multi-line log messages: each line will have the
          same timestamp, process ID, location, and logging level.
        * Reduced occurrence of overlapping log messages:
            * Added output file locking to prevent overlapping log messages to a
              regular file.
            * Added signal blocking and mutex locking for concurrent threads
        * Removed SIGUSR1 handling from logging module
        * Changed `log_level` from log_level_t to sig_atomic_t
        * Removed locking from log_roll_level to make it async-signal-safe
        * Eliminated trailing newline in log message
        * Right-justified location and process fields to minimize eye travel
        * Made logging macros not cancellation points
        * Replaced line number with function name in default logging
        * Eliminated empty last line.
        * Created log_errno() and log_syserr()

    GEMPAK Tables:
        * Added entries from Gilbert and Leno (duplicated by NOAA). Gave to
          NOAA. In particular:
            * g2vcrdwmo.tbl:
                Added "Surface to reserved" (yes, that's "reserved"), (001, 000)
                -- for all the good it will do.
            * g2varsncep.tbl:
                Added (0,1,29,{9,10,12}), ASNOW, and corrected unit for that
                parameter from "kg m-3" to "m".
            * g2vcrdncep.tbl:
                * Added depth below sea level, (160,255)
                * Added other missing vertical coordinates to GEMPAK's NCEP
                  table to accommodate invalid GRIB2 messages (i.e., WMO version
                  number != 255 yet local version number != 0).
        * Added missing GRIB2 parameter 10.3.192.9 (storm surge).
        * Created a GEMPAK table for GRIB2 vertical coordinates from NSSL, 
          "g2vcrdnssl.tbl". This table is installed and linked-to from
          "g2vcrdnssl1.tbl". As a consequence, noaaportIngester(1) might now
          miss some vertical coordinates from NSSL GRIB2 products.
        * Added creation of missing symbolic link, g2vcrdnssl1.tbl ->
          g2vcrdnssl.tbl, to "make install".
        * Changed logging level of missed-parameter messages from ERROR to WARN.
        * Added g2varswmo0.tbl and g2vcrdwmo0.tbl symbolic links during
          installation.
        * Reverted gempak/ctbg2rdvar.c to version that doesn't check the return
          value of sscanf(3) to handle "missing" entries like this (in
          g2varswmo.tbl):

              010 191 255 000 Missing                                                                0  -9999.00

    LdmConfFile(3):
        * Renamed from "ldm_config_file"
        * Adapted "scanner.c" and "parser.c"
        * Corrected isa_getSockAddr() usage
        * Moved some functions from "parser.y" to "LdmConfFile.c"
        * Adapted some arguments to new "InetSockAddr" types

    ChildCommand(3):
        Created this object for executing a command in a child process and
        enabling the parent process to write to the child's standard input
        stream and read from the child's standard output stream while
        concurrently logging the child's standard error stream

    Networking:
        * Changed some "int"s to "sa_family_t"s.
        * Created HostId and InetSockAddr objects and modified code to use
        * Created isa_getInetId(), isa_getSockAddr(), and sockaddr_format().
        * RPC:
            Allow signals to interrupt readtcp() svc_tcp.c so that a
            concurrent thread can be terminated via pthread_kill().
        * XDR:
            Eliminated some compiler warnings.

    Concurrency:
        Created Future, Executor, Completer, and StopFlag objects:

    Misc:
        * Repurposed the unused DIFAX feed to SATELLITE for satellite imagery.
        * Removed all logging calls from signal handlers because the logging
          functions are not async-signal-safe
        * Shortened many file, function, class, and method names to shorten log
          messages
        * Shortened or changed some function names. In particular:
            * isa_getHostId() -> isa_getInetId()
        * Added some debug messages.
        * Ported priv.h to C++
        * Renamed some *_delete() functions to *_free().
        * Replaced use of obsolete gethostbyaddr(3) with getnameinfo(3).
        * Removed Coverity Scan lint.
        * Eliminated memory-leaks found by valgrind(1).
        * Collapsed CHANGE_LOG entries for 6.13.7

    Documentation:
        * Documented new format for log messages
        * Corrected long instructions for installing from source using pax(1) by
          removing use of mv(1)
        * Updated simple logging documentation regarding SIGUSR1.
        * Changed the example LDM home-directory from "/usr/local/ldm" to
          "/opt/ldm" to conform to the Linux Filesystem Hierarchy Standard
          <https://en.wikipedia.org/wiki/Filesystem_Hierarchy_Standard>.
        * Added to pqact(1) configuration-file documentation:
            * The string "(seq)" in the argument of a pqact(1) FILE or PIPE
              action is replaced with the sequence-number of the data-product.
            * Replacements based on data-product creation-time are based on
              `strftime()`, which *might* have additional replacement strings
              (e.g., "%N" for nanoseconds).
        * Improved section on general platform requirements
              
    Multicast (LDM7) DO NOT USE YET!:
        vlanUtil(1):
            * Created for creating and provisioning the multipoint VLAN
            * Modify usage message of vlanUtil(1) to use basename of program.
            * Made vlanUtil(1) usable by the sender as well as the receiver.
            * Made more robust. Added error messages.
            * Changed "ip route show ..." to "ip route get ...".
            * Stopped making vlanUtil(1) setuid root because such scripts no
              longer work on Linux systems.

        ChildCommand(3):
            Fix static getline()

        ldmd.conf(5):
            Add <mcastIface> argument to MULITICAST description

        mcast_lib:
            Multicast Information:
                * Replaced ServiceAddr-based implementation of `McastInfo` with
                  string-based one
                * Created `SepMcastInfo` and modified code to use

            down7_manager:
                * Allowed NULL FMTP interface
                * Created elt_toString()

            Multicast LDM sender map:
                * Replaced use of SHM REALTIME API with XSI

            Down7:
                * Modified down7.c to use an `in_addr_t` for the VLAN virtual
                  interface address instead of a `CidrAddr`.
                * Execute vlanUtil(1) with root privileges because such scripts
                  no longer work under Linux.
                * Added reception-time to LDM7 EOP function and logging of
                  duration of transmission.
                * Handled EHOSTUNREACH to handle offline upstream LDM7
                * Used "done" variable for SIGTERM termination
                * Have down7 call downlet direcly (eliminate executor).
                * Stopped exiting of downstream LDM6 if room in the product-queue
                  can't be made because all products are locked.
                * Converted it and subcomponents into singletons.
                * Added initial zeroing of component structures during
                * initialization.
                * Replaced process termination request and task termination
                  signalling mechanism with one that uses async-signal-safe
                  read/write calls on a pipe. This now works for both regular
                  and signal-handler calls to down7_halt().
                * Eliminate thread argument of down7_halt()
                * Prevent down7_halt() from sending SIGTERM to down7.thread if
                  same thread
                * Error-return if poll() error-returns only if errno != EINTR to
                  accommodate Linux's non-standard signaling when seteuid() is
                  called
                * Don't error-return if pthread_kill(SIGTERM) fails with ESRCH
                  because completed threads can't be signaled
                * Improve concurrency:
                    - Add task states
                    - Improve inter-thread signaling
                * Block SIGCONT & SIGALRM
                * Add debug statements
                * Add assertions
                * Add product-index to eop_func() and print in INFO message
                * Use SIGHUP instead of SIGTERM to interrupt Down7 threads
                  beacause an external SIGTERM must terminate the process and
                  figuring out if one is external or internal is more
                  complicated
                * Have Down7 re-connect immediately on multicast error
                * Improve handling of task states
                * Improve Backlogger
                * Add restart capability to missed-product queue
                * Shorten method names in RecvProxy & ProdNotifier
                * Move test_connection_7_svc() from Up7 to Down7

            Upstream multicast manager:
                * Added umm_init() and checks for initialization.
                * umm_destroy() now calls msm_destroy()
                * Moved addition of FMTP client to multipoint VLAN from module
                  "up7" to this module
                * Set AL2S workgroup to "UCAR-LDM"
                * Modified code to invoke Python OESS client scripts with
                  pathname of file that contains OESS account information

            Up7:
                * Added upstream LDM7 to upstream LDM database.
                * Improve logic of mldm_ensureRunning().
                * Improve documentation
                * Server-side changes to accommodate RPC assumption that calls to
                  svc_getreqset() and svc_getreqsock() aren't nested
                    * Functions that call svc_getreqset() always destroys
                      transport
                    * Separate, server-side RPC transport created and used
                * Use "remote.h"
                * Extract init() and shouldReply() from subscribe_7_svc() into
                  subscribe()
                * Improve handling of multicast information
                * Improve destruction
                * Simplified initXprt() & ensured destroyXprt() called
                * Correct socket closure in initXprt()

            ProdNotifier:
                * Improve handling of start-of bad data-product
                * Improve code to insert multicast product

            Misc:
                * In order to allow unit testing, up7.c and down7.c were
                  modified to ignore VLAN-creation errors if the switch or port
                  identifiers of the AL2S end-points start with "dummy".
                * Added ability to ignore vlanUtil(1) exit status and got
                  up7_down7_test to work
                * Execute OESS provisioning script with root privileges.
                * Modified LDM7 to log duration of multicast product
                  transmission for throughput calculation
                * Allow signals to interrupt XDR's readtcp() so that a
                  concurrent thread can be terminated via pthread_kill().
                * Added support for non-AL2S RECEIVE.
                * Add ability for fmtp.c to join mcasticast group with port
                  number < 1024
                * Add debug message and improve exception message in 
                  FmtpClntAddrs
                * If the subscription reply from the LDM7 server says that the
                  FMTP server's address is "0.0.0.0", then set it to the LDM7
                  server's address.

        mldm_sender(1):
            * Changed "-m <interface>" option to "-i <interface>" in
              mldm_sender(1).
            * Changed specification of FMTP subnet to mldm_sender(1) from
              operand to option-argument (default is no subnet).
            * Remove signature from "Sent:" log message
            * Ensure log_free() called at end of RPC server thread

        FMTP:
            * Added start-of-transmission time to beginning-of-product packet
            * Make LDM logging cpp(1)-conditional (macro "LDM_LOGGING")
            * Ensure calls to log_free() on thread termination
            * Improve start-time handling and serialization: initialize
              RetxMetadata::startTime
            * Make reference to logging directory independent of workspace
              directory hierarchy
            * Add system error messages to FMTP messages
            * Create Serializer and add to fmtpSendv3

            TcpRecv(3):
              * Improve re-connection logic by making locally-static
                mcast-handler-started variable a member
              * Eliminated use of htonl() in constructor by duplicating the
                constructor. Apparently, its use in assigning a default value
                violates the C++ standard.
              * Remove indefinite loop from TcpRecv::initSocket() because
                failure should be handled by the application.

            FMTPRecvv3:
                * Added reception-time to LDM7 EOP function and logging of
                  duration of transmission.
                * Accept longer BOP-s and improve exception message
                * Correct fmtprecvv3::joinGroup() name

        LDM:
            * Modify decodeMulticastEntry() to allow NULL arguments.
            * Call down7_halt() from signal handler
            * Note in ldmd.conf that multicast feeds must be disjoint.
            * Clear log messages if umm_remove() returns "no entry"
            * Add down7_destroy() to cleanup()
            * Replace log_*_q() with log*()
            * Log all caught signals
            * Catch all signals

6.13.6	2017-01-19T16:37:43-0700
    Slightly improved HTML Documentation based on latest workshop and added
    some missing webpages.

    NOAAPort:
        nplog_rotate(1):
            Added hupsyslog(1) invocation to accommodate old, unmodified
            noaaportIngester(1) EXEC-entries that use the "-u" option.

        noaaportIngester(1):
            Fixed handling of SIGUSR1 to enable log file rotation.

    Multicast (not yet ready):
        Modified `PerProdNotifier::notify_of_eop()`. Before, it would throw an
        exception if the product-index was unknown. Now, it will log a warning
        message. This was done because the FMTP retransmission handler might be
        calling that method when the last data-block is received and,
        consequently, no entry is found in the product-index-to-pq-info map when
        the end-of-product message arrives.

6.13.5	2016-10-06T13:53:22-0600
    ldmd(1):   
        Added logging of received signals. In particular, SIGINT and SIGTERM
        are logged at the notice level.

    pqact(1):
        Corrected handling of blank but non-empty lines in configuration-file.
        Before, they would terminate parsing of the configuration-file.
        
    noaaportIngester(1):
        Merged some changes by Raytheon.

    fileIngester(1):
        Added this utility created by Raytheon in support of NOAAPort. Don't ask
        me what it does.

    LDM library:
        Improved log message for when shmget() fails.

    noaaportIngester(1):
        Added missing basename(1) declaration.

    Ported to FreeBSD (thanks Eric).

    HTML Documentation:
        Added activity diagrams for ldmd(1), upstream LDM, downstream LDM, and
        pqact(1).

        Added product-queue graphic.

        Added troubleshooting page.

        Improved LDM tips.

    Multicast (not ready yet):
        Added FMTP-LDM7 as a submodule.

6.13.4	2016-08-05T10:39:58-0600
    Logging:
        log.c:
            Ensured that the "refresh_logging" flag is cleared if and only if
            the destination is refreshed to eliminate a potential race
            condition.

        On a system built without configure(1)'s "--with-ulog" option:
            refresh_logging(1):
                Corrected the signal from SIGHUP to SIGUSR1.

                Prefixed kill(1) command with command(1) to avoid non-standard
                kill(1)-s (e.g., those that expect "%job").

            log.c:
                Changed the signal that the system uses to re-open log files
                from SIGHUP to SIGUSR1 to follow more closely the semantics of
                these signals. (Re-opening a log file is necessary to support
                log file rotation.) SIGUSR1 is also used by some LDM utilities
                to log performance statistics; consequently, such statistics
                will appear at the start of a rotated log file. The extant LDM
                utilities that log such statistics are: dvbs_multicast(1),
                noaaportIngester(1), readnoaaport(1), pqcat(1), pqcopy(1),
                pqing(1), pqsend(1), pqsurf(1), and rtstats(1).

    ldmd(1):
        Changed "obsolete" to "redundant" in the log message about terminating a
        previous upstream LDM whose subscription is a subset of the
        currently-subscribing downstream LDM.

        Blocked delivery of the SIGUSR1 signal for EXEC-ed programs so that it
        won't terminate programs that don't handle it (e.g., the McIDAS
        product-decoding programs). Programs that do handle it must and do
        explicitly unblock this signal.

    pqcat(1):
        Added printing of product-class to starting-up message.

    pqcopy(1):
        Corrected usage-message and manual-page.

    ldmadmin(1):
        Fixed computation of the number of LDM connections on a Solaris system
        by making the algorithm more robust to variations in netstat(1) output
        and by using uldbutil(1).

    Multicast:
        Ensured removal of test product-queues in up7_down7_test.c.

6.13.3	2016-07-20T14:56:07-0600
    logging:
        Enhanced performance by making "log_level" volatile and having LOG_LOG()
        test it directly.

        Improved robustness by moving log_refresh() action from logl_lock() to
        the static I/O function flush().

    ldmd(1):
        Changed the exit status of the top-level LDM server from 0 to 3 when it
        terminates due to the crashing of a child process.

    pqact(1):
        Corrected "pq_sequence()" to "pq_next()" in log message in pqact.c.

    notifyme(1):
        Corrected handling of "-l ..." option.

6.13.2	2016-07-13T10:32:17-0600
    Logging:
        log.c:
            Added check of return-value of logi_set_destination() in log_init().

            Added performance test and profiling target.

        ulogger(1):
            Enabled makefile "make ctags" target.

    Product-Queue:
        pq.c:
            Added function pq_next() as a more performant replacement for 
            pq_sequence() and pq_sequenceLock().

            Squashed latent bug that would eventually cause an assertion failure
            or a segmentation violation if a new skip-list node couldn't be
            obtained.

            Restored caching to fb_sz(), tq_sz(), fl_sz(), and ix_sz() to
            improve performance. Added log_assert(nelems) to same and to
            ix_ptrs().

            Inlined some static functions to obtain small performance
            improvements.

        test_pq.c:
            Created test_pq_sequence().

        pq_test_insert(1):
            Added ability to periodically insert synthetic data products.

    pqact(1):
        pqact.c:
            Refactored to use pq_next().

            Moved setting of insertion-time of last successfully-processed
            product from main() to processProduct() to increase performance.

            Corrected time-value in first "Processed oldest product" message.

        filel.c:
            Improved performance by
                Converting the function entry_isFlagSet() into a macro
                (profiling revealed that pqact(1) spent about 15% of its time in
                this function).

                Executing the fl_sync() function only when the head of the
                product- queue is reached instead of after every matched
                data-product (profiling revealed that pqact(1) spent about 1/3
                of its time in this function).

            Squashed latent bug in format argument of log_add_syserr() in
            unio_put().

        palt.c:
            Rewrote processProduct(), which is called by pq_next().

            Rewrote dummyprod() to use new processProduct().

        Added test and profiling targets.

    noaaportIngester(1) (productMaker.c):
        Reverted the computation of the MD5 checksum in productMaker.c for
        compressed GINI data-blocks when neither the "-c" nor "-f" options are
        specified from Raytheon's algorithm (which always decompresses and
        recompresses the data-block) to the original algorithm (which uses the
        data-block "as is"). This was done because Raytheon's algorithm results
        in MD5 checksums that differ from previous versions of
        noaaportIngester(1) -- resulting in failure of the duplicate product
        rejection mechanism of the product-queue.

        Incorporated Raytheon's bug-fix that eliminates unnecessary
        retransmission requests for GINI products from NOAA's NCF. (Only
        requests from NOAA offices are honored).

    ldmadmin(1):
        Added check for the pqsurf(1) queue for any pqsurf(1) EXEC-ed in the LDM
        configuration-file.

    refresh_logging(1):
        Modified makefile to create logging-specific script at build-time to
        accommodate Solaris' broken sh(1) (`test -z "#"` fails).

        Changed "test -f <pid_file>" to "test -r <pid_file>" to accommodate the
        non-standard test(1) built-in of Solaris' shell.

        Added quotes around variable substitutions.

    Multicast(1):
        Improved up7_down7_test(1).

6.13.1	2016-06-02T15:29:28-0600
    Installation:
        Improved examination of system logging daemon by configure(1) script:
            Removed check for running daemon to accommodate Docker

            Simplified tests for configuration and PID files.

        Modified the "make clean" rule so that it doesn't delete the (generated)
        LDM tutorial files so that a subsequent "make" won't fail.

        Added "StrBuf.h" to BUILT_SOURCES macro in "misc/Makefile.am".

    Logging:
        log(3):
            Created log_is_stderr_useful(), which indicates if the standard
            error stream is open on something other than /dev/null.

            Eliminated log_reinit() because it's no longer needed.

        log2slog(3):
            Made initialization more robust.

            Corrected algorithm that vets the facility code.

            Eliminated printing of trailing newline in messages.

            Made the setting of the destination for log messages more atomic.

        ulogger(1):
            Corrected interpretation of priority levels by making the map from
            name to logging level distinct from the one in
            </usr/include/sys/syslog.h>.

    Product-Queue (pq.c):
        Made product-queue file descriptor close-on-exec.

        Added property that is the count of outstanding reservations from
        uncompleted pqe_new() and pqe_newDirect() calls and the function
        pqe_get_count() to read it.

    ldmd(1):
        Moved configuring of standard I/O file descriptors from EXEC action of
        the configuration-file module to near where ldmd(1) daemonizes itself.

    pqact(1):
        Made the configuration of the standard output and standard error streams
        more robust in preparation for execution of child processes.

    pqing(1):
        Corrected bug introduced in 6.13.0 that didn't honor the argument of the
        "-q" option.

    NOAAPort:
        noaaportIngester(1):
            Merged Raytheon's correction to the use of zlib(3). When option
            "-c" wasn't specified, the OCONUS imagery received over the
            NOAAPORT_OPT channel wasn't processed correctly: the zlib stream
            was not reset before the beginning of the new product resulting
            in Z_STREAM_ERROR.

        nbs_ingest(1) (not yet ready for use):
            Use "Option Field Length" parameter in product-definition header for
            length of product-specific header instead of remaining bytes in
            frame.

            Added debugging statements.

    Misc:
        Replaced the use of clock_gettime() with gettimeofday() because the
        former doesn't exist on one client's OS X system (at least) and it
        appears to be supported on fewer platforms than the latter. Also, while
        clock_gettime() can have nanosecond resolution, the microsecond
        resolution of gettimeofday() is sufficient for the LDM.

        Created open_on_dev_null_if_closed().

        Added unit-test of timestamp module.

        Corrected timeval_normalize() (which is currently unused).

        Added "#include <stddef.h>" to "noaaport/fifo.hin" for `size_t`.

        Removed minor lint discovered by Coverity.

    Testing:
        Shortened run-time of pq_test(1).

    Documentation:
        Updated version-independent HTML files.

    Multicast (not yet ready for use):
        mcast_lib(3):
            Changed use of SendAppNotifier and RecvAppNotifier to SendProxy and
            RecvProxy, respectively.

        FMTP:
            Changed name from "vcmtp" to "FMTP" in LDM codebase.

            Ported TcpSend::updatePathMTU() to SunOS 5.10.

6.13.0	2016-05-03T16:03:52-0600
    Logging:
        Re-wrote LDM logging to eliminate the dependency on the system logging
        daemon because:
            1) It was the major impediment to correctly using the LDM (different
               logging daemons, different configuration-file formats, different
               security considerations, etc.);
            2) It was the major impediment to putting the LDM in a Docker
               container;
            3) Only 7 "local" syslog(8) facilities are guaranteed and NOAAPort
               ingestion could use more; and
            4) Some system logging daemons would drop LDM log messages depending
               on how heavily they were loaded.
        For backward-compatibility, the original logging component, "ulog",
        still exists and is unconditionally included in the LDM library,
        "libldm". Indeed, the original behavior of the LDM can be obtained by
        specifying the option "--with-ulog" to the configure(1) script. By
        default, however, the new logging component, named "slog" (for "simple
        logging"), will be built and used. While "slog" can be told to write to
        the system logging daemon, by default it will write directly to the LDM
        log file if the process doesn't have a controlling terminal (i.e., is a
        daemon) or to the standard error stream if the process does have a
        controlling terminal (i.e., is not a daemon). Like the original "ulog"
        component, "slog" also supports log file rotation via a
        crontab(1)-executed "ldmadmin newlog" command. See the installed HTML
        documentation "$HOME/share/doc/ldm/basics/logging-format.html" or the
        web page
        <https://docs.unidata.ucar.edu/ldm/ldm-current/basics/logging-format.html>
        for more information.

        A particular consequence is that logging, by default, will no longer
        depend on SELINUX.

    NOAAPort Ingestion (noaaportIngester(1), readnoaaport(1)):
        Incorporated Raytheon's modifications to noaaportIngester(1) to:
          1) Optionally create blank scan lines for missing GINI data; and
          2) Optionally always de-compress a compressed data block in a NOAAPort  
             frame.

        Eliminated memory-leaks and SIGSEGV violations from components that read
        GEMPAK tables.

        Added entries to GEMPAK tables (indicated column positions aren't correct):
          File "g2varswmo.tbl":
          000 001 008 010 Total precipitation             kg m**-2     APCP   0    -0.01
          000 001 029 009 Total Snowfall                  m            SNOW   0 -9999.00
          000 001 029 010 Total Snowfall                  m            SNOW   0 -9999.00
          000 019 028 000 Mtn Wave Turb (eddy disp rate)  m**2/3 s**-1 MWTURB 0 -9999.00

          File "g2varsncep.tbl":
          000 001 225 009 Freezing Rain                   kg m**-2     FRZL   0 -9999.00
          000 001 225 010 Freezing Rain                   kg m**-2     FRZL   0 -9999.00
          000 019 219 000 Turbulence Potential Fcst Index NA           TPFI   0 -9999.00
          010 000 193 000 Wave Length                     -            WLENG  0 -9999.00

    ldmadmin(1):
        Reduced overestimation of new queue capacities (i.e., data capacity and
        product capacity) by "ldmadmin vetqueuesize" and eliminated computing
        new capacities if the data is insufficient.

        Modified the "printmetrics" command to use free(1) to obtain
        memory-usage metrics if they aren't obtained from top(1).
        
        Corrected "break" in loop to "last".
        
    LDM (ldmd(1)):
        Top-level Server:
            Added immediate, unsuccessful termination of the top-level LDM
            server -- before it forks a daemon version of itself -- if its LDM
            configuration-file doesn't specify anything to do (i.e., is
            effectively empty).
            
            Removed misleading "Couldn't get command of EXEC process ..." error
            message because it was mistakenly applied to upstream LDM processes
            and not just EXEC processes.

        Upstream LDM Child Process:
            Reduced the delivery latency of products with relatively large
            inter-product arrival gaps by modifying the RPC calls that LDM-6
            makes to send data products in primary mode by switching from
            "batched" RPC calls to asynchronous "message-passing" RPC calls.
            Specifically, the XDR function to decode the (non-existent) response
            was changed from `NULL` to `xdr_void()` in the functions
            `notification_6()`, `hereis_6()`, and `blkdata_6()`. Because the
            results are highly dependent on the characteristics of the data
            flow, you might not notice any difference.

    pqinsert(1):
        Corrected test of mmap() return-value to eliminate crashing if a
        directory was specified on the command-line.

    pqact(1):
        Corrected the setting of the product-queue cursor based on the last
        successfully-processed data-product from the previous session. Before
        this, pqact(1) might miss a product due to a restart of the LDM. This
        was most apparent in processing NEXRAD-2 data-products. Thanks Ryan.

        Demoted uerror() message in spipe_prodput() to log_debug().

    pqing(1):
        Accepted Bill Gerry's additions of higher baud rates.

        Added support for decoding the length of GRIB-2 data-products and
        improved algorithm for decoding the length of GRIB-1 messages.

    Product-Queue (pq(3)):
        Added mutex destruction to freeing.

        Modified fb_get() to log `fblk` diagnostics when it fails.

        Improved assertion of relationship between `fblk` arena size and actual
        used space.

        Modified tq_add() to error-return if it can't get an `fblk` because
        there are too many products in the queue.

        Modified rpqe_new() to return the product-queue to a consistent state
        if an error occurs.

        Used correct product size in pqe_insert() and pq_insertNoSig().

        Refactored pqe_insert() for better error-handling and return status.

        Harmonized return code names by adding PQ_DUP and PQ_BIG and making
        PQUEUE_DUP and PQUEUE_BIG aliases.

        Hardened the product-queue module against concurrent access by multiple
        threads by:
            1)  Adding a new (undocumented) option (`PQ_THREADSAFE`) to the
                `pq_create()` and `pq_open()` functions;
            2)  Replacing the use of the thread-unsafe function `random()` with
                the thread-safe function `nrand48()`; and
            3)  Removing the (undocumented) ability to reset the
                pseudo-random-number generator used in the skip-list
                implementation.

    inetutil(3):
        Modified sa_getInetSockAddr() to try AF_UNSPEC first, then AF_INET.

    ldmprint(3):
        Added missing space between the timestamp and feedtype.

    Installation:
        Stopped "make distclean" from removing "*.log" files so that the prior
        invocation of the configure(1)-script can be seen in the file
        "config.log".

        Improved test of netstat(1) options by the configure-script.

        Replaced UD_SEARCH_HEADER and UD_SEARCH_LIB with AC_ macros, improved
        library searching, and modified makefiles accordingly.

        Improved the setting of header file and library references by the
        configure script -- in particular, `/opt/csw` is favored over `/usr`
        because the Solaris XML2 library appears to have a bug.

        Modified script ensureSyslogEntry(1) to accommodate Solaris's grep(1),
        which doesn't support the standard "-F" or "-q" options.

    Documentation:
        Improved documentation based on latest workshop.

    Testing:
        Added "check-local" make(1)-target for ldmd(1).

    Continuous-Delivery:
        Corrected setting of configure(1) options in "delivery/deploy.sh".

6.12.14	2015-06-09T09:45:43-0600
    Logging:
        Corrected bug dealing with variadic arguments that could cause a crash
        under certain circumstances.

    pq_test_insert(1):
        Created test utility for inserting synthetic data-products into the
        product-queue.

6.12.13	2015-05-29T15:42:39-0600
    Logging:
        Rewrote many of the formatting functions in "ldmprint.c" in an attempt
        to eliminate the cause of a crash experienced by Art Person when a 
        downstream's LDM request was reduced due to applicable ALLOW entries.

6.12.12	2015-05-27T08:45:53-0600
    scour(1):
        Corrected setting of PATH.

6.12.11	2015-05-21T15:32:07-0600
    pqact(1):
        Corrected a bug introduced in version 6.12.10 in the logic regarding the
        setting of the last successfully-processed data-product and the return
        value of processProduct(). The bug manifested itself in version 6.12.10
        by not writing products to disk under certain circumstances. Thanks
        Gilbert.

6.12.10	2015-05-16T08:42:51-0600
    Product-Queue (pq.c):
        Corrected a bug that dealt with finding the last data-product that a
        downstream LDM successfully received given the product's signature. This
        bug manifested itself as either a segmentation violation (i.e., SIGSEGV)
        or 100% CPU usage -- both in the function `tqe_find()`. Thanks Gilbert.
        
    pqact(1):
        Modified pqact(1) to correct the setting of the last
        successfully-processed data-product when the LDM exits. Before, the last
        data-product that matched the `-f feed` and `-p pattern` options would
        be used regardless of whether or not it matched any entries in the
        pqact(1) configuration-file. Now, a data-product will be used if and
        only if it's successfully processed by an entry in the pqact(1)
        configuration-file. Thanks Daryl.

    Logging (ulog.c, log.c):
        Added signal blocking to the <log.h> implementation because that module
        calls async-unsafe functions and could be called by a signal handler.

    Misc:
        Removed considerable lint identified by Coverity Scan. Some of it was
        significant. See <https://scan.coverity.com/projects/4645>.

6.12.9	2015-03-16T11:11:30-0600
    Added to the configure(1) script, support for Solaris' non-standard grep(1),
    which doesn't have the "-q" (quiet) option.

6.12.8	2015-03-13T15:45:05-0600
    Installation:
        Modified to hopefully prevent installation subdirectories/links from
        being created in the home directory of an LDM developer executing the
        command `make distcheck`. This only affects LDM developers.

    NOAAPORT (noaaportIngester):
        Corrected code in the AWIPS-II retransmission-request layer that relied
        on undefined behavior in formatting log messages. This only affects NWS
        offices.

6.12.7	2015-03-06T09:39:26-0700
    LDM Server (ldmd):
        If the LDM configuration-file has no ALLOW or ACCEPT entries, then the
        top-level LDM process will no longer listen for incoming connections.
        This change makes it easier to run downstream-only LDM instances that
        don't interfere with an LDM server on the same computer.

    pqact(1) (filel.c):
        Refactored and generally improved the code in an attempt to stop
        pqact(1) from receiving a SIGSEGV when executing regexec(3). This has
        only occurred on one host and it's not clear if it's due to the code or
        the host.

    Product Queue (pq.c):
        Corrected bug introduced in LDM 6.12.4 that caused the command "ldmadmin
        vetqueuesize" to work incorrectly: the queue size parameter or maximum
        acceptible latency parameter would *not* be adjusted if the registry
        parameter "/reconciliation-mode" was set to "increase queue" or
        "decrease maximum latency", respectively.

    NOAAPORT (noaaportIngester):
        Corrected a bug in getting GRIB2 vertical coordinate table in GEMPAK
        library. The routines to get the WMO and local tables cleared the extant
        table if a new table needed to be read. They then forgot that they did
        this if reading-in the new table failed.

        Added GEMPAK GRIB2 table "g2varsnssl.tbl" and installation of the
        symbolic link "g2varsnssl1.tbl".

        Improved the performance of finding GRIB2 parameter information by
        caching the GEMPAK parameter tables.

        Improved the error-message logged when information on a GRIB2 parameter
        or vertical coordinate can not be found in the relevant GEMPAK table.

        Added entries to the GEMPAK GRIB2 NCEP parameter table.

        Got the option "-I <ifaceIpAddr>" working. A process can now be made to
        receive from one interface only.

        Added printing of WMO header of GRIB2 data-products with unknown
        parameters.

        Slightly improved the performance of reading multicast input.
        
        Added attempt to lock process in physical memory to increase
        performance. The program will continue if this fails.

        Added to the statistics report, instances when the data input thread
        had to wait until sufficient space was available in the internal FIFO
        queue. Ideally, no such instances should occur when reading NOAAPORT
        multicast input. The statistics report is logged when the process
        terminates or receives a SIGUSR1. Reporting statistics might interfere
        with realtime data ingest.

        Merged changes to the retransmit-request capability from Raytheon for
        the AWIPS-II system. This capability can only be used by NOAA's weather
        forecast offices.

        Added `make check` using multi-radar/multi-sensor (MRMS) data from NSSL.

    Installation:
        Reduced the likelyhood that the script that modifies the system logging
        daemon's configuration-file would add an effectively duplicate entry
        for the LDM.

        Added support for running rsyslogd(8) on a Solaris system with
        configuration-file "/etc/opt/csw/rsyslog.conf" and PID-file
        "/var/run/rsyslogd.pid".

    Misc:
       Improved internal documentation.        

       Added finding doxygen(1) to configure script.

6.12.6	2014-09-04T13:56:41-0600
    pqcreate(1):
        Changed the assumed mean product size (which is used to compute the
        default number of slots in the product-queue) from 4096 to 51000
        bytes to better match current reality.

    NOAAPORT:
        Enhanced GRIB2 decoding by adding "ESTOFS" and "HRRR" model codes for
        the NCEP center.

6.12.5	2014-08-21T13:57:50-0600
    Installation:
        Added (untested) support for syslog-ng(8) as the system logging daemon
        rather than rsyslog(8) or syslog(8).

    NOAAPORT:
        Added port numbers for the two new channels that are part of the
        NOAAPORT SBN upgrade.

    Documentation:
        Removed from the HTML documentation, links to the web pages that listed
        successful and unsuccessful build environments because the information
        was hopelessly out of date, difficult to maintain, and labor intensive.

6.12.4	2014-07-29T17:04:22-0600
    Product-queue library (pq.c):
        Modified the product-insertion logic to continue rather than
        error-return (and, consequently, terminate the downstream LDM process)
        if the signature of a product that's being deleted to make room for the
        new product can't be found in the signature-list. An error-message will
        be logged instead. This was done because we've seen this occur at least
        three times over the past couple of years -- resulting in the LDM
        ceasing to receive data. Our working hypothesis is that a bit (either
        on-disk or in-memory) was somehow corrupted.

6.12.3	2014-06-27T16:12:47-0600
    Fixed a bug in the upstream LDM database that prevented disabling of the
    anti-DOS feature from taking effect and telling the user why.

6.12.2	2014-06-26T17:49:53-0600
    Fixed a bug in the extraction of function declarations from C source files
    into header files that caused the function `getSysConfDirPath()` to be
    undeclared and, consequently, to have its `char*` return value interpreted
    as an `int` -- with possibly catastrophic consequences on 64-bit systems.

6.12.1	2014-06-24T09:50:11-0600
    LDM registry:
        Fixed a bug in the decoding of boolean values that was introduced in
        the previous version.

    LDM server, ldmd(1):
        The ability to disable the anti-denial-of-service (anti-DOS) feature
        should now work.

6.12.0	2014-06-19T16:11:23-0600
    Installation:
        Improved robustness:
            * Check for CUnit package by configure(1) script;
            * Creation of "runtime" symbolic link;
            * Non-creation of LDM tutorial.

        Now requires that the C compiler supports the C99 standard (GNU's
        gcc(1) does, as should any c99(1) program).

    LDM server, ldmd(1):
        Added the ability to disable the anti-denial-of-service (anti-DOS)
        feature of upstream LDM-s. The anti-DOS feature ensures non-overlapping
        feeds to every downstream host by reducing subscription requests from
        downstream LDM-s running on the same host and terminating duplicate
        upstream LDM proceses. This action can cause problems if multiple
        downstream hosts are behind a NAT device or are connecting via ssh(1)
        tunnels because the downstream host will appear to be the same. The
        anti-DOS feature is enabled by default. To disable it, set the value of
        the registry parameter "/server/enable-anti-DOS" to "FALSE" via the
        command

            regutil -b FALSE /server/enable-anti-DOS

        The anti-DOS feature should only be disabled by sites that know and 
        trust *all* downstream LDM-s that can feed from it. Note that accidental
        denial-of-service attacks have occurred from trusted downstream sites
        due to incorrect network configuration.

        Here's your rope, now go hang yourself. :-)

    NOAAPORT Ingestion:
        Incorporated Raytheon's support for extracting NOAA Weather Wire
        Service (NWWS) products from the broadcast (basically a new numbered
        datastream).

6.11.7	2014-04-04T15:37:47-0600
    Downstream LDM:
        Squashed a bug that could result in an assertion failure if a remote
        site's portmapper was successfully used to connect to a remote LDM
        server (thanks Gilbert).

    NOAAPORT Ingestion:
        noaaportIngester(1):
            Incorporated Ratheon's latest modifications to support
            retransmission requests. This feature can only be used by NWS sites
            -- so don't even think about it.

        Improved the code in the NOAAPORT, GRIB-2, and GEMPAK libraries to
        reduce the chance a segmentation violation (SIGSEGV).

    notifyme(1):
        Squashed a bug in the LDM 5 client library (which is used by
        notifyme(1)) that would cause a segmentation violation (SIGSEGV) if the
        upstream hostname couldn't be resolved into an IP address.

    Documentation:
        Corrected URL for the IDD.

        Added missing manual-page precursor files to the source distribution.

    Misc:
        Implemented a continuous-delivery pipeline for the project.

6.11.6 	2013-06-24 17:04:55-06:00
    SUMMARY OF SIGNIFICANT CHANGES:
        * Eliminated the bundled PNG library;
        * Squashed bugs;
        * Improved the portability, release-engineering, and installation
          process;
        * Created a binary RPM for fc14.x86_64.

    Installation:
        Configure(1) Script:
            Made the search for the PNG library dependent on the
            "--with-noaaport" option.

            Improved the search for the XML2 and ZLIB header-files and
            libraries. In particular, added "/usr/local/lib", "/opt/lib",  and
            "/user/sfw/include" for general searches.

            Adapted to older tr(1)-s that don't extend the second character
            set.

        Mac OS/X Support:
            Added definition of _DARWIN_C_SOURCE to have "struct ip_mreq"
            defined on that system (that definition is needed by the NOAAPORT
            module).

            Don't define "union semun" on that system because it's defined by a
            system header-file.

            Added "opt/X11" to library search-path.

        SunOS Support:
            Removed SunOS 5.6 and 5.9 from portability-testing platforms
            because they're end-of-life.

            Added testing on other SunOS environments.

        Misc:
            Removed the bundled ZLIB package. This package's library was in the
            LDM shared-library and, on some systems, it conflicted with the
            system ZLIB library referenced by the system XML2 library (which was
            removed from the LDM in version 6.11.5).

            Created a relocatable binary RPM for fc14.x86_64.

            Made the creation of the contents of the ~/var directory more
            robust when relevant symbolic links already exist.

            Changed the default installation-directory from "/usr/local/ldm"
            to "/opt/ldm" following the Filesystem Hierarchy Standards. This
            is the default for the RPM installation. Use the "--prefix=..."
            option of rpm(1) if you want a different home-directory for the
            LDM user.

            Eliminated the creation of the "data" and "logs" symbolic links in
            the LDM user's home-directory. If they exist, however, then they
            won't be removed.

            Removed the bundled "libpng" package.

    ldmadmin(1):
        Added verbose logging to the check of the LDM configuration-file by
        the "start" command.

    LDM server (ldmd):
        Squashed a bug that caused a segmentation violation (SIGSEGV) on 64-bit
        Darwin.

        Eliminated a minor memory leak in the parsing of LDM configuration-file
        when the "-n" (do nothing) option is specified.

        Documented the "-n" (do nothing) option.

    Logging:
        Added setting of the SELINUX security context for the LDM log
        directory. This should allow the LDM to log when SELINUX is enabled.

        Squashed a bug that caused the log(3) module to drop a long new message.

    pqinsert(1):
        Squashed a bug that caused a segmentation violation (SIGSEGV) when given
        an unknown option.

    regutil(1):
        Made the "usage" message use the LDM logging facility.

        Added the "-v|-x" options and some debug-level messages.

    NOAAPORT:
        Enhanced the verification of the structure of a GRIB2 message.

        Adapted code to the opaque "struct png_struct" of PNG 1.5 and later.

        Corrected the inclusion of the "png.h" header-file.

    Documentation:
        HTML:
            Documented the RPM installation.

            Documented the dependency on the PNG package if the NOAAPORT
            system is built.

            Documented that the XML2 development and PNG development packages
            (as opposed to the runtime packages) are necessary.

        Misc:
            Replaced the license with the BSD 3-Clause license enhanced with
            patent protection.

6.11.5 	2013-05-10 14:42:19-06:00
    Summary:
        Elimination of the bundled "libxml2" package and improvements due to 1)
        vetting by valgrind(1); and 2) investigating and testing the Upstream
        LDM Database (ULDB).

    libxml2:
        Eliminated this package from the LDM distribution. This was done because
        1) the libxml2 package has become ubiquitous -- it's on all platforms to
        which I have access; 2) bundling it with the LDM distribution means that
        an upgraded, more secure version can't be used; and 3) eliminating it
        approximately halves the size of the distribution and the time-to-build.

    Upstream LDM:
        Added printing of the subscription (the request by the downstream LDM)
        when filtering by the upstream LDM disallows it.

        Corrected the error-message when unable to open the product-queue.

    Access Control List (src/protocol/acl.c):
        Improved layering by abstracting the linked-list of requests.

    ULDB (Upstream LDM Database in src/uldb/):
        Added blocking of signals to the public functions of the ULDB module
        that modify the database.

        Improved internal layering.

        Improved valgrind(1)-using unit-test.

        These changes were made because a 6.11.4 LDM appeared to have received
        a SIGSEGV in the ULDB module (support ticket JVF-237504). Consequently,
        the unit-test of that module was improved and a robustness test was
        added (about 3000 upstream processes in 5 seconds).

        Unfortunately, none of these changes appear to have been necessary: the
        ULDB module passes the improved unit-tests even without the changes.

    Semaphore-based Read/Write Lock (src/misc/semRWLock.c):
        Corrected the order of invalidating and freeing the lock structure as
        part of the ULDB investigation. Didn't make a difference.

    LDM Registry (src/registry/):
        Ensured that free() isn't called twice on the same file object, which
        could result in a SIGSEGV.

        Improved some internal documentation.

    NOAAPORT:
        Corrected error-message when unable to open the product-queue.

    Documentation:
        Added "libxml2" as a platform prerequisite.

    Release Engineering:
        Improved the "release" target in the top-level makefile.

        Re-enabled "make distcheck".

        Improved the "valgrind" target for ldmd(8).  Tried to add an
        "installcheck-local" target, but valgrind(1) won't execute setuid
        programs that are owned by root -- even adding a wrapper script doesn't
        do what's needed.

        Removed "libdict" subdirectory because it wasn't used.

6.11.4 	2013-04-03 14:22:34-06:00
    Installation:
        Added $(DESTDIR) to "ensure-ldmhome-links" rule in the makefile.

    ldmd(1):
        Made the "Exiting" log message an unconditional NOTICE.

        Eliminated redundant and dangerous free_prod_class() before
        set_prod_class() in the LDM-5 module.

        Improved places where an LDM process might terminate.

        Made establishing a connection more efficient.

        Decreased timeout if a forked server doesn't receive anything from 12
        minutes to 1 minute.

        Upstream LDM:
            Changed policy on duplicate incoming requests from 6.11.3 to
            terminate the earlier upstream LDM rather than current upstream
            LDM.

            Corrected PID in OK reply to version 6 FEEDME or NOTIFYME request.

            Reduced resource usage by eliminating duplication of upstream socket.

            Corrected time amount in "silent client" log message.

            Documented log message about terminating an obsolete upstream LDM
            process.

            Eliminated some closings of the connection by the upstream LDM to
            favor closing by the downstream LDM in order to avoid the upstream
            LDM going into the TCP TIME_WAIT state.

            Improved handling of errors.

            Demoted logging-level of transmission failure to INFO because this
            is expected when the downstream LDM switches its transfer-mode
            between PRIMARY and ALTERNATE.

            Documented log messages associated with subscription reduction by
            upstream LDM.

            Simplified waiting for next data-product (sleep either 0 or 60
            seconds).

        Downstream LDM:
            Assume upstream LDM is alive unless explicitly stated otherwise by
            the upstream LDM server.

            Convert status of a time-out due to death of upstream LDM from a
            disconnect into a time-out.

            Added PID of upstream LDM to error-messages.

            Enabled logging of LDM-6 request errors.

            Removed duplication of downstream socket.

            Made the autoshifting default "don't switch" in order to correctly
            handle out-of-the-blue HIYA messages.

            Improved decision on when a downstream LDM would change its
            transfer-mode.

    ldmsend(1):
        Added flushing of connection when all files are sent.

    protocol/child_process_set.c:
        Simplified some functions and added internal documentation.

    NOAAPORT Ingester:
        Allowed tabs in textual products.

    pqact(1):
        Improved clarity of buffer-toggling code in processProduct().

    rtstats(1):
        Added "-H <hostname>" option to rtstats(1) program.

        Added test for disallowed operands.

        Added gethostbyname(3) to "See Also" section of manual-page.

    RPM generation (still don't know if it works):
        Improved support:
            requtil(1) makefile:
                Made rules involving ETC_DIR honor DESTDIR.

                Corrected definition of ETC_DIR.

            ldm.spec.in:
                Added DESTDIR=%{buildroot} to "make" invocations.

    Misc:
        Improved some log messages.

        Improved some internal documentation.

        Made some cosmetic changes.

6.11.3 	2013-02-12 13:11:20-07:00
    General:
        Ported to all available in-house systems. Unfortunately, this means
        only certain versions of Linux (Fedora and CentOS), SunOS, and Darwin.

    Installation:
        Fix creation of ~/data if it already exists and isn't a link

    Downstream LDM 6:
        Added the reduction of REQUEST subscriptions based on previous
        REQUEST subscriptions. This means that, for example, the second
        subscription in the following:

            REQUEST IDS|DDPLUS .* idd.unidata.ucar.edu
            REQUEST UNIDATA .* idd.unidata.ucar.edu

        will, effectively, become

            REQUEST HDS|UNIWISC .* idd.unidata.ucar.edu

        This was done in order to reduce bandwidth usage and because many
        sites have such inefficient REQUEST entries.

        THIS MIGHT CAUSE A PROBLEM IF YOU HAVE SEVERAL DOWNSTREAM LDM-s BEHIND
        A NAT THAT REQUEST OVERLAPPING DATA FROM THE SAME UPSTREAM LDM. This is
        because the upstream LDM will see all the requests as coming from the
        same NAT device and so will reduce them to non-overlapping requests.
        The best solution is to have only one downstream LDM request all the
        data and to have the other downstream LDM-s request their subset of the
        data from it. (There are other solutions. Contact
        <support-ldm@unidata.ucar.edu> if you need them).

        Improved the API of the auto-shift module (which is responsible for
        switching between primary and alternate transfer modes) and refactored
        the module in order to improve its performance. Adapted the rest of the
        LDM to the changes (in particular, an upstream LDM no longer
        initializes the autoshift module).

        Added checking for nil HEREIS data-product (does nothing).

    Upstream LDM 6:
        Modified to no longer reject a subscription by a downstream LDM 6 based
        on existing subscriptions from the same downstream host.  Instead, the
        upstream LDM checks the new subscription against all previous
        subscriptions from the same downstream host. If the new subscription is
        a superset (either proper or improper) of an existing subscription from
        the same downstream host, then the other upstream LDM 6 process is
        terminated; otherwise, the new subscription is reduced by all previous
        subscriptions (which would normally do nothing).

        Eliminated the requirement that an upstream LDM that's sending the same
        data-products must be in the same transfer-mode (PRIMARY or ALTERNATE)
        in order to be terminated. This is because the downstream LDM can
        alternate between the transfer-modes and the previous upstream LDM
        should be terminated regardless of its transfer-mode.

        Added the ability to flush the connection by use of a nil (i.e., empty)
        data-product in order to improve performance over the current method of
        using a NULLPROC message, which requires a round-trip.  This feature is
        currently disabled.  It can be enabled once all downstream LDM-s are
        version 6.11.3 or later.

        Replaced use of exit() with done=1 in feed_or_notify().

        Improved free(3)ing of upstream LDM database (ULDB)-determined
        product-class.

        Eliminated use of the auto-shift module because that capability is only
        meaningful to a downstream LDM.

    Top-level LDM Server:
        Added restart of system logging if an EXEC-initiated execvp(2) fails so
        that the reason for the failure will be logged.

        Ensured resource deallocation in upFilter_addComponent().

    pqact(1):
        Added printing of product-identifier to debug message.

        Added "pipe_put(): write error: ..." error-message.

    rtstats(1):
        Replaced initial use of standard error stream with use of the LDM
        logging module, ulog(3).

        Corrected documentation on "-P port" option.

        Made miscellaneous improvements.

    System Logging:
        Logging library (ulog(3)):
            Added getter functions for ulog(3) parameters to support the
            top-level LDM server logging the reason for an EXEC failure.

        Modified how the system logging configuration-file is modified during 
        package installation:
            Replaced ".debug" with ".*" in LDM entry to get logging to work on
            most systems.

            Added addition and use of template on systems that use version 5 or
            later of rsyslogd(8) so that the timestamps will be in UTC.

    Documentation:
        Improved description of LDM behavior.

        Documented "-p pattern" option in pqsend(1).

        Documented use of uldbutil(1) for monitoring upstream LDM-s.

        Updated 2012 workshop:
            Made break-times indefinite in workshop web pages.

            Corrected class times.

            Changed domain-name from guest.ucar.edu to fl-guest.ucar.edu.

            Added configuration variable YEAR to workshop-specifics.

        Replaced "6.9.8" with "@VERSION@".

    Misc:
        Created a data-product module and a nil data-product.

        Improved internal documentation.

        Adapted extractDecls(1) to SunOS 5.11's /usr/bin/awk.

        Corrected "git status -a" to "git status -u" in makefile.

6.11.2 	2012-12-17 11:11:20-07:00
    HOTFIX!

    LDM server:
        Differentiated between feeders and notifiers by the upstream LDM
        database (ULDB) when rejecting a request by a downstram LDM.

        Also removed all uldb_remove() calls except in cleanup() routine.

    ULDB module:
        Corrected use of RWL_EXIST in initLock() in misc/semRWLock.c.

    Makefile:
        Removed unnecessary "releaseCheck" target.

        Corrected "git status -a" to "git status -u".

6.11.1 	2012-10-05 10:21:05-06:00
    Makefile:
        Improved rules for releasing a new version:
            Removed targets "releaseCheck" and "ensureRelease".

            Corrected how "release" rule sets version in AC_INIT().

            Made "release" mandatory to prevent bad CHANGE_LOG from being
            released.

            Corrected "commit-check" rule: added "-Fq" to grep(1).

    Upstream LDM Database (uldbutil(1) & uldb(3)):
        Added pathname to uldb(3) initialization so that "make check" in
        the "protocol/" subdirectory doesn't interfere with a running LDM
        system.

        Improved logging by both uldb(3) and uldbutil(1).

    pqing(1):
        Corrected setting of logging file-descriptor (thanks Harry).

        Moved parsing of "-s" option to outside #ifdef conditional.

        Corrected version printed.

    Documentation:
        Corrected main index in tutorial.

        Added 5th channel example to NOAAPORT documentation.

        Corrected CHANGE_LOG for release 6.11.0.

        Added RELEASE_NOTES.

    Misc:
        Defined _XOPEN_SOURCE as 600 and corrected #includes of "config.h".

        Removed Eclipse-identified lint.

        Regenerated protocol/ldm_xdr.c.

        Improved some internal documentation.

        Removed unnecessary directories "pnglib/CVS" and "zlib/CVS".

6.11.0 	2012-09-24 16:13 -06:00
    Instructions:
        Improved preinstallation instructions: add modification of Red Hat
        net.ipv4.conf.default.rp_filter kernel parameter to preinstallation
        instructions.

        Corrected LDM configuration-file example: merged multi-line entry into
        single line.

    Installation:
        Improved configure(1) error-message: if the configuration-file for the
        system logging daemon isn't found, then the error-message will now
        indicate that the problem might be because it's not readable.

    NOAAPORT:
        Updated GRIB tables.

        Added noaaport/mainpage.h to repository.

        Fixed installation of NOAAPORT webpages

    ldmadmin(1):
        ldmadmin(1) calculates the number of slots from the size of the
        surf-queue. Modified to allow use of suffixes on size specification.

    ldmd(1):
        Added transitory upstream LDM database.

    uldbutil(1):
        Created uldbutil(1) utility to list local upstream LDM processes.

    pqact(1):
        Improved command-line parsing and usage message: two operands caused
        default configuration-file to be used, which is a latent bug.
        Error-messages during command-line parsing are printed to the
        standard-error stream, which doesn't exist in the LDM context.

        Merged Raytheon's changes from ldm-6.8.1

    pqing(1):
        Made the size of the largest expected data-product a command-line
        option (-s size).

    pqinsert(1):
        Added "-i" option to usage-message and improved message.

        Improved exit status.

    Logging:
        Modified log_start(): it no longer clears accumulated log messages.

        Moved filename and line number to start of log messages.

        Corrected addition of "localx.none" to system logging
        configuration-file when an entry comprises multiple lines.

        Demoted "Couldn't flush connection" log message from ERROR to NOTE.

    General:
        Removed some lint reported by Eclipse's C code analysis.

        Merged AWIPS-2 modifications from Raytheon

6.10.1 	2011-10-24 13:11:04-06:00
    Installation:
        Corrected installation helper-script "ensureSyslogEntry": ensured that
        ${LOG_LDM} and ${LDM_LOGFILE} would be replaced by their values rather
        than by their names.

        Added C macro LDMHOME to configuration header-file "config.h" and made
        configure(1) script set it to default value to be used if environment
        variable LDMHOME isn't set.

    ldmadmin(1):
        Removed setting of LDMHOME to $HOME in ldmadmin(1) because it was no
        longer necessary (and could be wrong) because LDMHOME is now determined
        by the configure(1) script.

    pqutil(1):
        Improved pqutil(1): initialized "path" variable in main() to NULL to
        prevent crashing when dereferenced.

    LDM library:
        globals.c:
            Improved getLdmHomePath(): made use of LDMHOME C macro in 
            "config.h" if environment variable LDMHOME isn't set.

        ulog.c:
            Corrected serror(): now handles arguments that contain "%".

    Documentation:
        Made cosmetic change to HTML documentation: remove extra space from
        example command.

6.10.0 	2011-10-18 11:01:05-06:00
    NOAAPORT:
        Merged the NOAAPORT package into the LDM package.

        Corrected a bug in the deprecated readnoaaport(1) and dvbs_ingest(1)
        programs that caused an abort if the logging level was DEBUG due to the
        shared memory FIFO being already locked.

        Improved noaaport/gempak error messages -- in particular, added
        information to messages about missing tables and parameters.

    GRIBINSERT:
        Merged the GRIBINSERT package into the LDM package. This subpackage
        converts GRIB messages in files into LDM data-products and inserts them
        into the LDM product-queue.

        Improved GRIB2 tables:
            Updated tables.

            Made installation rule create links instead of install duplicate
            files.

            Moved site-specific stuff from "g2varswmo.tbl" to "g2varsncep.tbl".

    pqact(1):
        Improved log messages:
            The PID and command-string of every child process is logged at
            level ERROR if its parent pqact(1) process deletes the reference to
            the child process due to an error in an interaction with it.

            The PID and command-string of every child process created due to a
            PIPE entry and whose reference is deleted in order to create
            another pipe is logged at level INFO.

    ldmadmin(1):
        Changed when product-queue metrics are reset by ldmadmin(1) and added
        queue metrics resetting to "ldmadmin start". The metrics are no longer
        reset if the reconciliation-mode is "do nothing".

        Improved the command "vetqueuesize" (and, consequently, the command
        "check"). The capacity of the product-queue will not be vetted until
        the LDM server has been running for at least `regutil
        /server/max-latency` seconds. This will prevent a misdiagnosis of the
        queue capacity when an initially empty queue is being rapidly filled at
        LDM startup.

        Improved "plotmetrics" command:
            Ported most of the command to SunOS. Getting the number of LDM
            connections is still problematical, however, because the output of
            SunOS's netstat(1) differs radically from Linux's netstat(1).

            Made the plotMetrics(1) script more portable by replacing
            arithmetic expansion with use of expr(1).

            Changed the title of an "ldmadmin plotmetrics" plot to "Amount of
            Data in Queue vs. time".

        Improved "ldmadmin newmetrics" example: corrected minute and hour
        fields and changed interval to weekly.

        Corrected spelling of "reconciliation"

    pqmon(1):
        Documented "mvrtSize" & "mvrtSlots" in output.

    pq(3):
        Improved error-message when queue is too big.

    Documentation:
        Improved installation documentation.

        Made tarfile reference version-independent.

        Modified README: removed RELEASE_NOTES section and modified SUPPORT
        section.

    Misc:
        Fixed error-logging when LDMHOME isn't set

        Many changes related to porting to different platforms.

6.9.8   2011-06-10
        Installation:
            Changed the build-procedure for the product-queue library (pq(3))
            to improve throughput.  Before, the build-procedure was configured
            to create a pq(3) library that always memory-mapped the
            data-products individually (rather than memory-mapping the entire
            product-queue) if the C compiler was c89(1) or c99(1) and the
            "int", "long", and pointer types were 32-bits but the "off_t" type
            was at least 64-bits. Now, the pq(3) library will always memory-map
            the product-queue in a single call if possible regardless of the
            programming environment. This reduces the number of calls to the
            system mmap(2) and munmap(2) functions and, consequently, increases
            throughput.

            Installed rpc/ header-files because the native ones on a Solaris
            system were preventing the NOAAPORT package from being built.

            Changed "configure.ac" so that the C compiler determined by the
            top-level "configure" script is used to build the "libxml2"
            subpackage.

            Eliminated use of _MAPRGNS C macro.

        ldmadmin(1) script:
            Changed setting of PATH environment variable. Before,
            "$LDMHOME/bin" was prefixed to PATH; now, "@prefix@/bin" is
            prefixed to PATH, where "@prefix@" is the value of the "prefix"
            variable determined by the configure(1) script). This allows the
            LDM user to easily execute an LDM system to which the "runtime"
            link doesn't point.

            Removed reference to SEEK_END from "use Fcntl" statement because
            that constant isn't used and older perl(1)'s don't have it.

        Product-queue library, pq(3):
            Demoted the logging-level of the minimum virtual residence time
            (MVRT) data-product message from NOTICE to INFO so that it will
            only be emitted if verbose logging is enabled.

            Modified logic for deciding whether or not to memory-map data-
            products individually. Such mapping now occurs if and only if the
            PQ_MAPRGNS flag is specified (not likely) or the actual size of the
            product-queue prevents it from being memory-mapped by a single
            mmap(2) call. Eliminated use of _MAPRGNS C macro.

        pqact(1):
            Added "-metadata" option to FILE action. This causes a binary
            representation of the data-product's metadata to be written to the
            output file. See the distributed, example pqact(1) configuration-
            file for more information.

            Documented "-log" option of FILE action in distributed, example
            pqact(1) configuration-file.

        HTML documentation:
            Removed all attributes from <body> element to enable correct
            working with new UPC website.

            Improved documentation on running multiple LDM-s.

        Misc:
            Modified file "protocol/LdmProxy.c". Replaced use of
            "s_prod_info(NULL, 0, ...)" with use of a static buffer to prevent
            SIGSEGV on 64-bit RHEL 6. Thanks Doug Gaer.

            Removed valgrind(1) lint from "misc/inetutil.c:ghostname()".

            Added handling of snprintf(3) and vsnprintf(3) returning a value
            greater than the size of the buffer.

            Improved log(3) module:
                * Arbitrarily long messages;
                * Return-value handling of vsnprintf(3); and
                * Thread-safe.
                * Added log_errnum(int errnum) in anticipation of supporting
                  multiple threads.

6.9.7   2011-02-01
        Installation:
            Make the determination of large-file support by the configure(1)
            script more robust by removing the use of the "-v <spec>" option of
            the getconf(1) utility because some of those utilities are broken.

        ldmadmin(1):
            Improve the computation of the queue parameters when the queue is
            too small or the maximum-latency is too large by basing the
            computation on the data-usage and slot usage at the time when the
            minimum virtual residence time is set in order to increase the
            stability of the result.

            Improve the warning message from the "ldmadmin vetqueuesize"
            command when the reconciliation-mode is "do nothing" in order to
            better inform the user by printing to the standard error stream
            what the queue parameters or the maximum-latency parameter should
            be in order to guarantee rejection of duplicate products.

        pqmon(1):
            Improve the output from the "-S" option in order to improve the
            stability of the computation of new queue parameters and maximum
            latency parameter by printing two more metrics: the data-usage and
            the slot-usage at the time when the minimum virtual residence time
            was set.

        pq(3) library:
            Add additional queue metrics in order to improve the stability of
            the computation of new queue parameters and maximum latency
            parameter by adding persistent tracking of the number of bytes used
            and the number of slots used when the minimum virtual residence
            time is modified.

            Improve the computation of the minimum virtual residence time in
            order to improve its stability by safeguarding the computation
            against data-products that are received or deleted before their
            creation-time.

            Improve the minimum virtual residence time access-API by replacing
            pq_getMinVirtResTime() and pq_clearMinVirtResTime() with
            pq_getMinVirResTimeMetrics() and pq_clearMinVirtResTimeMetrics(),
            respectively.

6.9.6   2011-01-25
        pqact(1):
            Now converts a relative specification of its configuration-file to
            an absolute one so that the file can be (re)read even if the
            current working directory changes (which is the default in LDM
            6.9).

        ldmd(1):
            Add check for empty product-identifier patterns in the LDM
            configuration-file. ldmd(1) will now emit a good error message and
            error-exit if it encounters one.

6.9.5   2011-01-20
        Installation:
            Correct determination by the configure(1) script of the pathname
            of the LDM log file for setting in the configuration-file of the
            system logging daemon.

6.9.4   2011-01-10
        Installation:
            Correct the configure(1) script's adjusting of the "sysconfdir" and
            "localstatedir" variables in order to get the "--syscondir=" and
            "--localstatedir=" options working.

            Correct a bug in the makefile rule that adds the LDM to the list
            of facilities that don't log to any system log files.

            Generalize the makefile rule that ensures the LDM doesn't log to
            any system log files.

6.9.3   2011-01-04
        Installation:
            Correct a bug in the configure(1) script's test for the c89(1) or
            c99(1) compiler that prevents building with support for large files
            on 32-bit systems.

            Generalize the makefile rule that adds the LDM to the list of
            facilities that don't log to the system log file.

        ldmadmin(1):
            Modify "newlog" command so that it no longer prevents other
            ldmadmin(1) scripts from executing simultaneously.

        pqact(1):
            Add the SIGXFSZ (file size limit exceeded) signal to the set of
            ignored signals in order to prevent the FILE action from crashing a
            running LDM system if the output file gets too big.

        Documentation:
             Remove "bin/" prefix from crontab(1) entry examples. It's
             unnecessary because the entries' "bash -l" beginning should obtain
             the correct LDM user's PATH environment variable.

6.9.2   2010-12-30
        Improve HTML documentation:
            Correct crontab(1) example for "ldmadmin check".

6.9.1   2010-12-29
        Enhance installation:
            Modify configure(1) script so that it attempts to build in as large
            a programming environment as possible (as it did in versions 6.2
            through 6.8) in order to support product-queues larger than 2^31
            bytes. The configure option "--disable-max-size" disables this
            feature.

        Modify ldmadmin(1):
            * Correct ldmadmin(1) lock-file locking (IMPORTANT!).
            * Improve queue-deletion logic.

        Improve pqcreate(1):
            Check for overflow of size specification due to suffix ("M", "G",
            etc.).

        Document wasReceived(1):
            Add printing of usage message; create man(1)-page; and add to list
            of programs in HTML documentation.

6.9.0   2010-12-23
        SUMMARY: Dragged the kicking and screaming LDM package into the late
            20th century.  :-)

        Installation:
            Upgraded the package-installation mechanism from one based on
            autoconf(1) and ad-hoc makefiles to one based on automake(1).  THIS
            IS A BIG DEAL WITH RAMIFICATIONS: BOTH THE INSTALLATION PROCEDURE
            AND LAYOUT ARE DIFFERENT.  FORGET EVERYTHING YOU KNOW ABOUT
            INSTALLING THE LDM AND FOLLOW THE NEW WEB-PAGE INSTRUCTIONS.

            Incorporated documentation into the package.

        Registry:
            Created a registry for the LDM similar to the Windows registry,
            Gnome's GCONF, and Java's preferences.  The registry can be
            accessed both from scripts and programatically.  A new utility,
            regutil(1), can access the registry from the command-line.

            The registry is implemented as an XML file (etc/registry.xml) -- so
            it can be manually edited if no other process is writing to it.

            As a consequence of the creation and use of the registry, the
            following environment variables no longer work:
                LDMHOSTNAME
                LDMPQFNAME

        Portability:
            Added checks for netstat(1) and top(1) to configure(1) script and
            appropriately modified ldmadmin(1).  Among other things, this
            ported the "ldmadmin printmetrics" command to Mac OS X (note,
            however, that a bug in Mac OS X prevents the LDM from working
            reliably on that system).

        ldmadmin(1):
            Added "vetqueuesize" command to reconcile the maximum latency
            parameter with the observed minimum virtual residence time of the
            queue. THIS IS A BIG DEAL BECAUSE IT MEANS THE LDM SYSTEM CAN NOW
            *AUTOMATICALLY* RECREATE THE PRODUCT-QUEUE -- ADJUSTING ITS SIZE AS
            NECESSARY -- TO PREVENT DUPLICATE PRODUCTS FROM BEING TRANSMITTED.
            See the web-page on configuring the LDM for details.

            Added "check" command to check the LDM system via crontab(1). This
            command will adjust the size of the product-queue if necessary
            and configured to do so.

            Made decoding of invocation-arguments command-specific so that
            the "-f" option could be used in both the "mkqueue" and "watch"
            commands.

            Improved support for concurrent ldmadmin(1) processes: replaced
            test for lock-file existence with non-blocking call to flock().

            Modified "clean" command so that it no longer emits a warning and
            error exits if the LDM server pid-file (~/ldmd.pid) doesn't exist.

            Modified "log" command so that it uses the PAGER environment
            variable instead of more(1).

            Made "usage" the default command.

            Cleaned-up "usage" message.

            Enhanced output of "config" command.

            Improved some error-messages.

        LDM server (ldmd(1)):
            Renamed the LDM server from "rpc.ldmd" to just "ldmd".
            APPROPRIATELY ADJUST ANYTHING YOU HAVE THAT DEPENDS ON THIS NAME.

            Added logging to some failed pq_close() calls in an attempt to
            debug the Mac OS X 10.5 fcntl() problem.

        regutil(1):
            New utility for accessing the LDM registry from the command-line.

        pqmon(1):
            Added "-S" option to print various "size" parameters to the 
            standard output stream.

        pqutil(1):
            Added "-C" option to clear the minimum virtual residence time
            metric.

        ulogger(1):
            Made the LDM logging facility (default: LOG_LOCAL0) the default
            facility for the "-p" option.

        pqsend(1):
            Modified to use LDM-6 protocol and added option to decouple its
            total time-out and time-offset parameters.

            Improved filtering of sent data-products.  If the downstream LDM
            replied to the HIYA with a RECLASS response, then the offered
            product-class specification was replaced with the one in the reply.
            This would prevent the originating site from restricting the class
            of products sent to the LDM. Now, the product-class specification
            in the RECLASS response from the LDM is used in series with the
            originating site's specification: products must now pass both
            filters.

        ldmsend(1):
            Modified to ensure that it can send a zero-length file on any
            system.

            Improved filtering of sent data-products.  If the downstream LDM
            replied to the HIYA with a RECLASS response, then the offered
            product-class specification was replaced with the one in the reply.
            This would prevent the originating site from restricting the class
            of products sent to the LDM. Now, the product-class specification
            in the RECLASS response from the LDM is used in series with the
            originating site's specification: products must now pass both
            filters.

        pq(3) library:
            Corrected ability to build without mmap(2) support via the NO_MMAP
            C macro.

            Added the ability to track the minimum virtual residence time.

            Added logging of data-product metadata when the associated
            data-product is deleted from the product-queue and it was created
            in the future.

        plotMetrics(1):
            Added test for non-existent data-files.

        Misc:
            Corrected pat_clone() if the source is the trivial pattern ".*".

            Upgraded the version-control mechanism from CVS to git(1).

            Corrected FNEXRAD webpages: removed "floater" link and corrected 
            "how to" link.

            Replaced defunct hyperlinks to list of WMO headers with hyperlink
            to WMO Tables from Manual 386.

            Added (undocumented) wasReceived(1) script.

            Added "config.h" to installed headers.

6.8.1   2009-08-14
        Installation:
            Improved configure(1) script:
                Added checks for ar(1), rpcgen(1), netstat(1), ntpdate(8),
                and version 5 of perl(1).

                Documented more significant environment variables listed
                by "configure --help".

            Replaced use of $(INSTALL) in makefiles with cp(1) because
            that was always the value of the macro.

        ldmadmin(1):
            Improved responsiveness by changing default ntpdate(1)
            timeout from 20 seconds to 5.

            Improved printmetrics":
                Fixed bug that caused the command on some systems to
                terminate prematurely due to a close() error.

                Set default values for product-queue metrics to -1
                (missing).

                Ported command to more environments.

                Modified command to honor value of variable $pq_path.

        Added internal documentation to file pqact/state.c.

6.8.0   2009-07-31
        Installation:
            The ldmadmin(1) configuration-file is copied, read, and
            rewritten with additional user-configurable parameters.

        LDM Server (rpc.ldmd):
            Improved vetting (i.e., access-checking) of a client to
            prevent delays due to a time-out on the reverse DNS lookup,
            which is used to convert the client IP address into a
            hostname:
                Moved vetting from the LDM server before fork(2)ing a
                child process to the fork(2)ed child process.

                Made vetting a two-phase procedure: first with the
                client IP address and then, if and only if that fails,
                with the client hostname.

            Added the new option "-M max_clients" (default: 256).

        ldmadmin(1):
            Program:
                Added the ability to check the accuracy of the system
                clock.  This new ability is highly user-configurable.
                The defaults are to check the clock but not to abort if
                it's off by too much.

                Added removal of product-information (~/.*.info) files
                to the "delqueue" command if "$deleteInfoFiles" is true
                in the ldmadmin(1) configuration-file.

                Added the new option "-M max_clients".

                Added the new commands "printmetrics", "addmetrics", and
                "plotmetrics".

                Moved variables "$os" and "$release" to the
                configuration-file.

                Added the error message "Uknown command: ".

                Removed printing of "ldmadmin" from "ldmadmin usage" output.

            Configuration-file (ldmadmin-pl.conf):
                Improved internal documentation and layout.

                Added many new variables.

            Manual-Page:
                Documented LDM configuration-file argument.

                Added "-C" and "-x" options.

                Rearranged options alphabetically.

        scour(1):
            Added the prefix "scour: " to log messages.

        scripts/plotMetrics:
            Created this script for plotting the accumulated output of
            "ldmadmin addmetrics".

6.7.1   (was 6.7.1.1) 2009-06-19
        Installation:
            Modified the rule for making the RPC library so that it
            always adds the object modules because they weren't always
            added to the LDM library on a very fast Linux
            2.6.26.6-79.fc9.x86_64 system.

            Added printing of system logging daemon PID file to
            configure(1) script output.

            Improved configure(1) help message.

        ldmadmin(1):
            Modified "ldmadmin pqactHUP".  In general, it now restricts
            its search for pqact(1) processes to those owned by the
            user.  This should only affect sites running multiple
            pqact(1)-using LDMs on the same host.

        rpc.ldmd(1) (LDM server):
            Improved handling of "EXEC pqact..." entries in the LDM
            configuration-file that have trailing whitespace by the
            ldmadmin(1) script.

            Improved ldmd(1) manual-page.

        Downstream LDM:
            Fixed bug in downstream-LDM code when it receives a
            data-product that is larger than the largest data-product
            that the product-queue can hold.  Before, the downstream-LDM
            process would terminate; now it emits an error-level log
            message and continues.  (Thanks AWC).

        pqact(1):
            Fixed a bug in pqact(1) that caused it to receive a
            segmentation fault (SIGSEGV) when an action-entry matched
            the dummy "_BEGIN_" data-product.  Thanks Chuck.

            Promoted "timed-out" message from pqact(1) PIPE action from
            WARN to ERROR.

        pqinsert(1):
            Added "-i" option to synopsis section of pqinsert(1)
            man(1)-page.

        Misc:
            Modified manual-pages to automatically indicate the time of
            last modification and put options in alphabetical order.

6.7.0   (was 6.7.0.7) 2008-10-09
        Installation:
            Added rpcgen(1) output to distribution (e.g., ldm6_clnt.c,
            ldm_xdr.c) and removed unconditional use of rpcgen(1) from
            makefiles.  This was done because rpcgen(1) on a Mac OS/X
            10.5.1 (Darwin 9.1.1) system generates output that's
            incompatible with the "rpc" subpackage.

            Slightly modified the configure(1) script to work around
            non-standard tr(1) utilities.

            Added the typedef "prod_class_t" to the header-file "ldm.h"
            and changed all code and documentation to use it instead of
            the typedef "prod_class".  This was done to allow "ldm.h" to
            be processed by a C++ compiler.  The typedef "prod_class"
            still exists for backward compatibility -- though it is no
            longer used in the code.  Both C and C++ programmers should
            now use "prod_class_t" instead of "prod_class".

            Added "typedef" for "rpc_inline_t" to "rpc/types.h" to
            support output of rpcgen(1) on SunOS 5.11 systems.

            Ported to Fedora 8.  The log file of the system log daemon
            is "/var/run/rsyslogd.pid".

            Ported to Darwin 9: corrected misdefinition of OPEN_MAX as
            10240 by ensuring that the XOPEN_SOURCE and
            XOPEN_SOURCE_EXTENDED macros are defined on that platform.

        Feedtypes:
            Changed the primary name of the FT27 feedtype from "NNEXRAD"
            to "NEXRAD3" to accommodate such data regardless of source.
            "NNEXRAD" is an understood alias for that feedtype.

        ldmadmin(1):
            Added checking of LDM configuration-file syntax to "start"
            command.

            Modified the "pqactcheck" command.  By default, it now
            checks the syntax of every pqact(1) configuration-file that
            is associated with an EXEC entry for pqact(1) in the LDM
            configuration-file.  LDM configuration-file entries like
            "EXEC pqact -f CONDUIT" (i.e., with options but with no
            explicit configuration-file) are correctly handled.

            Changed the default size of the product-queue from 400
            megabytes to 500 megabytes.

            Changed setting of PATH environment variable in ldmadmin(1)
            script to use $bin_path and $PATH only.

            Added initialization of local variables to functions in the
            ldmadmin(1) script to accommodate Perl interpreters that no
            longer perform default initialization.

        rpc.ldmd(1) (LDM server): 
            Adapted parsing of timestamps in .*.info files to Darwin 9.1.1: 
            replaced use of strptime() with sscanf() (strptime() conversion
            specification must be separated by non-alphanumeric characters).

        pqact(1):
            Made each decoder its own process-group leader.  This should
            improve the performance of decoders like GEMPAK's
            dcgrib2(1).

            Added "-metadata" and "-nodata" options to the PIPE action
            of pqact(1).

            Changed behavior if a corrupt state-file is read.  Before,
            the process would exit.  Now, it continues with the most
            recent data-product (same as if the state-file didn't
            exist).

            Adapted pqsurf(1) to handle multiple BOYC reports in
            composite SHIP bulletins.

            Added code to the parser of feedtype expressions to prevent
            an infinite loop upon encountering two consecutive UNION (|)
            operators.

        pq(3):
            Removed retry attempt from write-locking fcntl() call in
            file "pq/pq.c" because only fatal signals could occur.

        Misc:
            Improved some log messages.

            Slightly improved rtstats(1) man-page.

6.6.5   (was 6.6.5.11)  2007-06-19
        Corrected the "pqact" utility's determination of the month
        associated with a data-product from the creation-time of the
        data-product and the day-of-the-month field in the
        product-identifier.  This modification is tested extensively by
        executing the command "make check" in the pqact/ subdirectory.

        Removed extraneous carriage returns from file
        pqact/wmo_header.c.

6.6.4   (was 6.6.4.2)   2007-05-17
        Modified the function surf_split() in the "pqsurf" program so
        that it uses a dynamically allocated buffer instead of a
        statically allocated one.  This means that "pqsurf" can now
        handle arbitrarily large composite bulletins.

        Fixed (for the last time!) the "pqact" utility's determination
        of the month associated with a data-product from the
        creation-time of the data-product and the day-of-the-month field
        in the product-identifier.

        Changed the behavior of a downstream LDM upon reception of a
        COMINGSOON message whose data-product has zero length.  Before,
        this would cause the downstream LDM to exit; now the
        data-product is simply rejected.  Both LDM-6 and LDM-5 code were
        modified.

        Improved the performance of the "scour" utility.

        Added a call to exitIfDone() after the call to pq_sequence() in
        file "up6.c".

6.6.3   (was 6.6.3.1)   2007-04-06
        Corrected command that removes old ".*.info" files from the LDM
        user's home-directory in the "ldmadmin" script.  The "-prune"
        option wasn't preventing the "find" process from descending into
        subdirectories.

        Modified algorithm that determines when an upstream LDM should
        flush the connection to its downstream LDM.  The modification of
        the algorithm introduced in version 6.6.1 appears to not flush
        the connection often enough --- resulting in bursts of data
        which can cause problems (e.g., the ORPG apparently has problems
        keeping up with bursts of NEXRAD Level II data).  The modified
        algorithm will flush the connection the first time the end of
        the queue is hit and every 30 seconds thereafter if no relevant
        data is added to the queue.

6.6.2   (was 6.6.2.2)   2007-03-22
        Corrected (again) the "pqact" utility's determination of the
        month associated with a data-product from the creation-time of
        the data-product and the day-of-the-month field in the
        product-identifier.  This is the primary reason for this
        release.

        Added "-prune" option to execution of "find" in "ldmadmin" when
        removing old ".*.info" files from the LDM user's home directory.

        Corrected the logic behind an upstream LDM sending something (at
        least a NULLPROC) every 30 seconds.

6.6.1   (was 6.6.1.0) 2007-03-13
        Demoted the "Exiting" message from "rpc.ldmd" from log-level
        NOTE to log-level INFO unless it's in response to a TERM signal
        (such as by "ldmadmin stop").

        Modified the "flushing" algorithm of an upstream LDM.  It used
        to flush the connection more often than every 30 seconds; now it
        flushes the connection no more often than every 30 seconds.

6.6.0   2007-03-07
        Added a persistent-state file for a downstream LDM.  This file
        saves the metadata of the last, successfully-received
        data-product so that the next downstream LDM process that
        requests the same data from the same source can start where the
        previous process stopped.  The files reside in the LDM user's
        home-directory and have the pattern ".*.info".  This increases
        the startup performance of a downstream LDM and will greatly
        benefit LDM's with many REQUEST entries.

        Changed format of distribution file from ".tar.Z" to ".tar.gz"
        because the "compress" utility is not available on my
        development workstation (due to IP restrictions) and the (now
        necessary) "gunzip" utility appears to be ubiquitous.

        Corrected the "pqact" utility's determination of the month
        associated with a data-product from the creation-time of
        the data-product and the day-of-the-month field in the
        product-identifier.

6.5.1   (was 6.5.1.5) 2007-02-23
        Improved LDM performance:
            Of downstream process during startup by changing product-queue
            access-mode from writing to readonly when searching backwards
            for matching product to avoid file write-locking contention.

            Of upstream process during termination by
                Adding potential termination point to each data-product
                during initial backward search of the product-queue.

                Closing downstream connection upon receipt of SIGTERM.

            Of downstream process during termination by closing downstream
            connection upon receipt of SIGTERM.

        Modified the "pqact" utility:
            Corrected behavior of the "-overwrite" option of the FILE
            and STDIOFILE actions.

            Ensured proper behavior of the "-log" option of the FILE
            and STDIOFILE actions regardless of operating-system.

6.5.0   (was 6.5.0.4)
        Modified top-level LDM server:
            1.  Replaced sending of SIGINT to process-group with sending
                of SIGTERM because that allows for a cleaner shutdown of
                pqact(1) processes.  This *shouldn't* affect decoders
                because they've always been required to terminate upon
                reception of either a SIGTERM or SIGINT.  You might
                check your decoders, however.

            2.  Added the ability for the configuration-file to have
                "include" statements.

        Made all LDM programs safer in the face of asynchronous
        termination signals (SIGTERM) by eliminating calls to unsafe
        functions by signal handlers and correcting responses to
        SIGTERM.  The LDM server and its child processes will now
        respond synchronously to a SIGTERM rather than in an unsafe,
        asynchronous manner.  This makes termination of a running LDM
        system take longer (have patience), but greatly reduces the risk
        of mysterious crashes.

        Modified pqact(1) utility:
            1.  Added saving of the insertion-time of the last
                successfully-processed data-product in a file
                whose pathname is that of the configuration-file
                with ".state" appended.  This allows the pqact(1)
                process in a subsequent LDM session that uses the same
                configuration-file to start processing where the previous
                one left-off (it logs this fact).

                This means that one pqact(1) process, at most, should
                execute any pqact(1) configuration-file.

            2.  Added "-log" option to FILE and STDIOFILE actions.
                This option will cause the pathname and product-
                identifier to be logged at the NOTICE level.

            3.  Added logging of warning message when the oldest product
                in the product-queue is processed.

            4.  Modified error-message logged with a child process
                terminates.  If the child process was stated via an EXEC
                entry in the LDM configuration-file, then the command-line
                is appended to the error-message to identify the entry.

            5.  Added printing of the command-line of decoders that do not
                read from standard input quickly enough to log message.
                This should ease the identification of slow decoders.

            6.  Increased the number of arguments in a PIPE command from
                15 to _POSIX_ARG_MAX/2 (2048).

            7.  Modified algorithm for determining the canonical time of
                a WMO data-product from the day-of-month component in the
                product-identifier.  It now assigns the data-product to
                the previous month if and only if the canonical time of
                the data-product is one or more days in the future (as
                determined by the creation-time of the data-product and
                the day-of-month component in the product-identifier).
                This should eliminate the problem of old, retransmitted
                WMO data-products being assigned to a future time.

        Added "-i" option to pqinsert(1).  This option causes the MD5
        signature to be computed from the product-identifier rather than
        from the product's data.  This will greatly increase the rate
        at which large data-products can be inserted but requires that
        the product-identifier be unique.

        Modified behavior of product-queue module:
            Modified pq_setCursorFromSignature(3) in file "pq/pq.c".
            It used to find the data-product with the given signature
            by searching forward in the time-map from just before the
            creation-time of the target data-product until it either
            found a time-map entry whose signature matched or until
            the data-products appeared to come from the same source but
            were created one minute later.  Now it searches forward in
            the time-map from the same starting point until it finds
            an entry whose offset to the data region equals that of
            the signature-map entry.  If no entry is found, then a
            second search is made starting from the beginning of the
            product-queue up to the starting point of the first search.
            This second search is much more time-consuming but will find
            data-products whose creation-time is, otherwise, too far in
            the future (relative to the local system clock).  This should
            fix Art Person's problem of not finding the "signature"
            data-product during a reconnection by a downstream LDM
            (JIG-686458).

            Added warning-level log message to pq_insert(3) about
            data-products that are created sufficiently far in the
            future (see the previous paragraph) to cause problems during
            reconnection.  Only one such message will be logged per hour
            per ingest host.  In this day and age, any computer that's
            connected to the Internet can easily have an accurate system
            clock -- and that's been an explicit requirement for proper
            operation of the LDM from the beginning.

        Fixed bug in upstream LDM that could cause it to skip over
        data-products.  The bug was due to the way an upstream LDM
        processed a request with an encoded signature.  The LDM would
        adjust the "from" time of the request to the insertion time of
        the associated product, if found.  Under sufficient latency
        conditions, the insertion time would be after the creation-
        time of the next products that should be sent and the products
        would be filtered-out.  The correction involves removing the
        adjustment but still setting the product-queue cursor based on
        the signature product.

        Improved downstream LDM.  Removed from a reconnection attempt
        the setting of the metadata of the last successfully-received
        data-product from a search of the product-queue if the number of
        downstream LDM was two or more.  This was mistakenly introduced
        in version 6.4.5.

        Modified "log_log(3)" and "err_log(3)" so that they print error-
        messages using a "%s" format instead of passing them directly to
        ulog(3) because the messages might contain formatting characters
        (e.g., "%" from, for example, a product-identifier).  This will
        prevent upstream and downsteam LDM-s from crashing when printing
        a product-identifier that contains a "%".  (Thanks Harry.)

6.4.6   (was 6.4.6.5)   2006-10-19
        Improved error-message from readtcp() in the svc_tcp module
        when a select() on the socket times-out.

        Modified ldmadmin(1) script to allow a zero argument to the
        offset option (-o).

        Corrected behavior of the "-overwrite" option in pqact(1)'s FILE
        and STDIOFILE actions.  Before, data-products would always be
        appended unless the file was closed -- either explicitly via the
        "close" option or implicitly (and unpredictably) if pqact(1) ran
        out of file descriptors.  Now, both those actions always start
        writing from the beginning of the file.

        Corrected "-P port" option for ldmsend(1).  The option affected
        an LDM 6 connection but not an LDM 5 connection.  Now it does.

        Renamed the type "error_t" to "ErrorObj" to avoid a legitimate 
        name-conflict with system headers.

        Modified pq_del_oldest(3)) function so that it releases the data
        region if the signature isn't found in the signature-list.  This
        should have little, practical effect because the result of not
        finding the signature entry is, ultimately, to terminate the
        downstream LDM (once the queue is corrupt, it's a little late to
        ensure consistency -- still, the code is better).

        Modified vulog(3) function.  Because it calls functions that are
        unsafe in the presence of asynchronous signals (e.g., SIGCHLD),
        it now blocks most signals during its execution.  This should 
        prevent a SIGSEGV from occuring when inside the strftime(3) 
        function when a SIGCHLD is received.

        Changed error-message "Terminating due to LDM failure..." to 
        "Disconnecting due to LDM failure..." to improve accuracy.

        Moved initialization of autoshift module to accommodate incoming 
        HIYA connections that start sending data-products regardless of
        a RECLASS reply.  This solves a problem receiving data from WSI.

        Corrected ulog/log module (it only printed the first message).

        Cosmetic changes to "ulog/log" module.

        Committed previous-version changes to RPC library so that 
        they will actually appear in a distribution.

        pqexpire:
            Enabled "make tags".
            Added internal commentary to code.

        In an attempt to solve Robert Mullenax's problem of the upstream
        connection being closed for no apparent reason (see AET-991057)
        the "ulog/log" module was created to accumulate log-messages
        and some logging was added to the "rpc/svc_tcp" module.  This
        modification might have the added benefit of preventing a
        downstream LDM from receiving a SIGSEGV under very rare
        circumstances when the RPC layer closes the connection due to a
        fault (basically, svc_destroy(SVCXPRT*) was being called twice
        on the same transport).

6.4.5   (was 6.4.5.5)   2006-03-03
        Corrected behavior of downstream LDM when upstream host no
        longer is has the IP address that was used to establish the
        connection.  The downstream LDM now first verifies that
        the IP address of the upstream host has not changed when
        verifying that the upstream LDM is still alive after not
        receiving anything for 60 seconds.  This detects problems
        arising from the upstream host being assigned a different IP
        address by its Internet Service Provider upon reconnection
        to the Internet by the upstream host (e.g., the UCAR HAIPER
        airplane).  Added misc/inetutil/hostHasIpAddress() and modified
        server/requester6/is_upstream_alive() to use it.

        Rationalized forward and reverse hostname resolution:
        modified most code to use one of misc/inetutil/hostbyaddr(),
        misc/inetutil/addrbyhost(), or misc/inetutil/hostHasIpAddress.
        Added logging of excessive time-usage to those functions to
        notify user of, for example, an LDM server that's hanging trying
        to resolve an IP address into a hostname.  This is particularly
        important for LDM-s to which many rstats(1) connect.

        Modified the downstream LDM code so that it closes any
        connection to the network host database after an unsuccessful
        connection attempt.  This allows DNS updates to have an effect
        on a running downstream LDM.

        Modified when a downstream LDM process searches backwards
        through the product-queue for the most recent data-product that
        matches the product-class.  It now does it only once if it's the
        only downstream LDM process that will request the data.  This
        greatly reduces the load that a downstream LDM puts on the CPU
        when it can't connect to the upstream LDM.

        Corrected checking of saved product-information by a downstream
        LDM if the number of hosts sending the same products is two or
        more.  This should decrease the rate of transfer-mode switching.

        Changed the identifier used in ulog(3) messages: the remote
        hostname portion is no longer truncated after the first
        component of the fully-qualified hostname.  The maximum length
        of the identifier is still 32 characters.  This should make
        interpretation of log messages easier.

        Stopped ldmping(1) and pqcheck(1) from writing into log file
        when executing "ldmadmin start" and "ldmadmin stop".

        Modified rtstats(1) so that it can report more than 2^32 bytes
        of received data.

        Fixed "ldmadmin pqactHUP" for Mac OS X by adding "Darwin" to
        known operating-systems for executing ps(1) in order to find the
        pqact(1) PIDs (thanks to Dave Dempsey).

        Modified mkdirs_open() so that it doesn't error-return if the
        directory to be created exists (it might just have been created
        by another pqact(1) process).  This eliminates a race condition
        between two pqact(1) processes trying to write to the same
        output directory.

        Removed an assert(n > 0) call in pq/pq.c that was responsible
        for an upstream LDM crashing in the unlikely event that the
        first four bytes of a data-product's signature were all zero
        (2^32 to 1, against).

        Demoted "feed or notify failure; ..." message from level ERROR
        to level NOTICE because it's now expected for an autoshifting
        downstream LDM.

        Corrected test of strdup() result in parser for LDM 
        configuration-file.

        Modified pqinsert(1) so that it exits with a non-zero status if
        something went wrong inserting a file into the product-queue.

        Corrected ldmping(1).  It now correctly interprests hostnames
        that start with a digit (e.g., "600644362.tssmob.net") rather
        than assuming the hostname is an IP address in "dotted-quad"
        format.

6.4.4   (was 6.4.4.0)   2005-12-01

        Eliminated ERROR-level logging by the pqact(1) utility of
        the extraneous messages that start with "pbuf_flush (fd)
        write: Broken pipe" by returning removal of the relevant
        file-list entry to the reap() function, when appropriate.  This
        bug was introduced by the modification to pqact(1)'s logging in
        version 6.4.3.

6.4.3   (was 6.4.3.2)   2005-11-08
        Added support for 4 GB product-queues on 32-bit systems running
        Free BSD 4.

        Modfied product-queue module: it now memory-maps the entire 
        product-queue if possible and allowed based on a runtime 
        determination (rather than a configuration-time one).

        Modified pqact(1): it will now print the command-string of a
        PIPE child process (if available) when the child process is
        stopped or terminated by a signal or when the child terminates
        normally but with an error status.  The command-string won't
        be available if the child process terminates due to pqact(1)'s
        closing of the pipe.

        Modified logging module, ulog(3):
            Replaced use of vsprintf(3) with vsnprintf(3) to eliminate
            risk of buffer overflow.

            Rewrote vulog():
                Eliminated fork()ing in writing to console when regular
                logging fails because of reports of hanging, downstream
                LDM.  See <http://www.unidata.ucar.edu/support/help/MailArchives/ldm/msg04324.html>.

                Restructured code, removed superfluous code, and
                combined common code.

            Removed some lint(1).

        Corrected use of PATH_MAX in pqact/filel.c, which incorrectly
        assumed that the terminating NUL wasn't counted.

        Removed superfluous set_abbr_ident() from "up6" module.

        Changed URL "my.unidata.ucar.edu/content" to 
        "www.unidata.ucar.edu" wherever found.

6.4.2   (was 6.4.2.5)
    Bug Fixes:

        Downstream LDM:

            Fixed bug in "DownHelp" module that caused a downstream LDM
            5 resulting from a HIYA message to terminate normally with
            an error status when it received the first data-product.

        pqact(1):

            Fixed bug described in

                http://www.unidata.ucar.edu/support/help/MailArchives/ldm/msg04238.html.

            by improving how pqact(1) manages its file descriptors.
            File descriptors are now reserved for stdin, stdout,
            stderr, the configuration-file, the product-queue, and
            (possibly) logging.  Stdin and stdout are redirected to
            /dev/null at startup to prevent problems with miscoded child
            programs.  Stderr is redirected to /dev/null if logging
            isn't to stderr.  Most other file descriptors are set to
            close-on-exec.

        scour(1):

            Fixed a bug in scour(1) that caused it to output extraneous
            error-messages about not being able to read (irrelevant)
            directories.  The fix involved simplifying the use of the
            find(1) command.

        feedme(1):

            Fixed program feedme(1) -- which didn't work -- by adding
            use of module xdr_data.

    Non-Bug-Fix Improvements:

        General:

            Modified module xdr_data.  Changed implementation and API to
            allow programs like feedme(1) to allocate less memory.

            Removed some lint(1).

        rpc.ldmd(1):

            Added calls to prctl() on Linux systems to allow the LDM
            program (rpc.ldmd) to dump a core-file.

            Modified LDM server to use new "xdr_data" API.

        Downstream LDM:

            Cleaned-up code for determining the acceptable class of
            products from the product-class of a HIYA message and the
            ACCEPT entries in the LDM configuration-file.

            Modified "down6" module of downstream LDM system.  Renamed
            down6_new() to down6_init() and made it callable multiple
            times.  Changed handling of uninitialized module from
            assert()ion failure to error-code return.  Modified clients
            of down6 module accordingly.

        pqact(1):

            Improved efficiency of writing to a pipe by increasing the
            size of the pipe-buffer from _POSIX_PIPE_BUF (512) bytes to
            PIPE_BUF bytes on systems that define PIPE_BUF.

            Modified message logged when it takes longer than one second
            to flush a pipe: improved wording and reduced logging-level
            from ERROR to WARNING.

6.4.1
        Installation:

            Bracketed _XOPEN_SOURCE and _XOPEN_SOURCE_EXTENDED
            in "config/ldmconfig.h" with "#ifndef" to accommodate
            compilation environments that define those macros (contrary
            to the standard).

        Downsteam LDM 6:

            Fixed bug in handling of ACCEPT connections that caused
            the downstream LDM to crash by adding initialization of
            autoshift module in response to HIYA message.

6.4.0
        rpc.ldmd:

            Server:

                Added ability to use different port than well-known LDM
                port, 388:

                    Default LDM port can be set when package is built.

                    LDM port on which server will listen can be set when
                    server is executed.

                    Upstream port to which downstream LDM connects can
                    be set in associated REQUEST entry.

            Downstream LDM 6:

                Behavior:

                    Reject every data-product that is older than
                    "max_latency" seconds -- regardless of arrival mode
                    (HEREIS or COMINGSOON/BLKDATA).

                    Added ability to encode MD5 signature of last,
                    successfully-received data-product in FEEDME
                    product-class specification when connecting to
                    upstream LDM-6.  Should prevent skipping of
                    data-products that arrive at upstream LDM-6 out of
                    temporal order.

                    Added the ability of downstream LDM to automatically
                    adjust transfer-mode of feed (primary vs. secondary)
                    based on success of inserting data-products into
                    product-queue.

                    Replaced adjustment of product-class
                    specification in FEEDME request based on last
                    successfully-received data-product with similar
                    adjustment based on most recent data-product in
                    queue that matches specification.  Allows input from
                    other downstream LDM-s.

                    Changed way data-products are accumulated when
                    received via COMINSOON and BLKDATA messages.  They
                    are now fully received before any attempt is made to
                    insert them into product-queue.

                Performance:

                    Reduced CPU utilization by about 75 percent by
                    creating new RPC library function, svc_getreqsock(3)
                    and using it.

                    Increased size of queue for connection requests
                    in LDM server from 2 to 32.  Should ameliorate
                    connection problems that occur due to large number
                    of connection attempts in short time.

            Upstream LDM 6:

                Added "upstream" filtering.  An upstream LDM can now
                filter data-products based the product-identifier and
                regular-expression in the LDM configuration-file.

        pqact(1):

            Added ability to "back reference" more than nine
            subexpressions in string-replacement section of pqact(1)
            actions.  Now, for example, string "\(12)" in that section
            references twelfth subexpression of regular-expression.

        scour(1):

            Added blank line to top of scour(1) script to allow user's
            with non-conforming shell to execute script directly.

        rtstats(1):

            Default feedtype returned to ANY from ANY-EXP.

            Pseudo-random amount of time added to reporting interval to
            prevent convergence of TCP connections.

        Logging:

            Removed "<file>@<line>" field from "error" module log
            messages unless logging-level is DEBUG.

            Log messages are now prefixed with priority-level
            (e.g., NOTE, INFO).

            Slightly modified some log messages.

        Portability:

            Replaced use of non-standard C macro EPFNOSUPPORT in rpc(3)
            subpackage with EAFNOSUPPORT and EPROTONOSUPPORT.  Necessary
            to support building under Tiger version of MAC OS X.

            Replaced use of non-standard "h_addr" member of "hostent"
            structure with use of "h_addr_list[0]" to increase
            portability.

            Added "-lxnet" to LIBS on HP-UX 11 systems when in 64-bit
            mode.

6.3.1.0
        Removed the ldmprods(1) utility from the package because it 
        uses the *.stats files produced by the (now nonexistant)
        pqbinstats(1) utility.  User's should use the rtstats(1) utility
        for reporting statistics.

        *Really* removed pqbinstats(1) directory from the distribution.

        Fixed bug in pqact(1) that prevented decoders from writing to the
        logfile specified by the "-l" option.

6.3.0           2005-03-18
        Added "-I ip_addr" option to LDM server.  This allows the
        user to specify what network interface the server should use
        and enables

            1.  Construction of director/server clusters.

            2.  Running two LDM servers on the same host simultaneously.

        Added $ip_addr variable to ldmadmin(1) configuration-file,
        ldmadmin-pl.conf, and modified ldmadmin(1) accordingly.

        Added "--enable-logging=localn" option to configure(1) script to
        support the use of a different logging facility and permit the
        running of two LDM-s simultaneously.

        Removed sending of final statistics from rtstats(1)'s cleanup
        handler to avoid hanging the program if the remote host is
        unavailable.

        Added printing of IP address to "ldmadmin config" command.

        Removed "pqbinstats" directory from distribution and eliminated
        "ldmadmin dostats" command.

        Added "-P port" option to pqing(1) manual-page.

        Added "ulogger" to GARBAGE macro in ulog/Makefile so that the
        program will be removed by a "make clean" or "make distclean".

        Corrected misspelling in ldmadmin-pl.conf.

        The standard error stream of child processes executed by
        pqact(1) PIPE actions is directed to "/dev/null" in the child
        processes if it was closed in the pqact(1) process.

6.2.1           2005-02-18
        Added "1;" to the end of the ldmadmin(1) configuration-file,
        ldmadmin-pl.conf, so that setting $log_rotate to zero wouldn't
        cause the "require" statement in ldmadmin(1) to abort.

        Added RELEASE_NOTES to the source-distribution.

        Modified LDM configuration-file parser to prevent invalid
        entries like

            REQUEST IDS/DDPLUS .* host.domain

        from being misinterpreted as requesting data-products of
        feedtype "IDS" that match the regular-expression "/DDPLUS".
        Such entries are now detected as being invalid.

        Fixed the (deprecated) command "ldmadmin dostats" by correcting
        the invocation of the "mailpqstats" utility.

        Fixed extraneous memory-freeing in rtstats(1) that caused
        SIGABRT on Linux 2.6.10 system if the receiving LDM didn't want
        the data-products.

6.2.0           2005-02-01
        Added "rpc" subpackage -- replacing use of the native RPC
        library -- to work-around a bug in the AIX 5.1 ONC RPC 4.0
        implementation, which fails when receiving large (~10 MB)
        RPC messages (i.e., most NIMAGE data wasn't being received).

        Modified product-queue (pq) module:

            Corrected bug in pq(3) module when inserting a data-product
            that has the same insertion-time as an already existing
            data-product.  The insertion-time in now incremented by
            one microsecond to ensure unique keys in the time-map
            rather than using the byte-offset of the data-product.
            Hopefully, this will eliminate the rare occurrence in which
            a data-product is missed by a product-queue reader because
            it has the same insertion-time as the previous data-product
            in the product-queue but has a smaller byte-offset.

            Corrected fClr() and fMask() macros in file "pq/fbits.h"
            so that they correctly handle the case where the "flag"
            variable is smaller than the variable in question.  This
            removes a problem creating product-queues with data-sections
            larger than (2^32)-1 bytes on systems where sizeof(size_t)
            == 8 and sizeof(unsigned) == 4.

        Made all programs that use regular-expressions convert all
        externally-specified pathological regular-expressions into
        non-pathological ones.

        Modified top-level LDM server:

            Removed latent bug that caused file-descriptor table to
            fill-up -- preventing additional connections -- if fork(2)s
            failed for a while.

            Corrected bug in LDM configuration-file parser.  The LDM
            will now log an error-message and terminate if it encounters
            an invalid feedtype expression.

        Modified downstream (i.e., receiving) LDM:

            Changed the way the "last" data-product creation-time is
            saved.  Before, the creation-time of the most recently
            received data-product was used.  Now, that time is used
            only if it is more recent than the saved time.  This
            should reduce problems caused by the sequential arrival of
            data-products with creation-times that are non-monotonic.

            Modified down6_get_last_arrival() to accommodate Gilda's
            c89(1).

            Improved error-messages when the LDM can't connect to an
            upstream LDM.

        Modified programs to reduce artificially-induced latencies:

            Modified the toClients() function in the "pqing" module so
            that the "arrival" argument is ignored and the creation-time
            of the data-product is set within the function itself.
            This should reduce the (apparent) latency on systems doing
            data-product ingestion.

            Modified the pqinsert(1) utility so that the data-product
            creation- time is set just prior to inserting the
            data-product into the product-queue.  This should reduce any
            (apparent) latency.

        Modified pqact(1).  A configuration-file with no entries is now
        logged as such rather than as having a syntax error.

        Modified rtstats(1):

            A warning-level error-message is logged if it can't connect
            to the remote LDM.

            The latency field in the data-product it creates is now
            formatted "%g" from a floating-point value.

        Modified pqcheck(1).  Added support for logging debug-level
        messages (-x option).

        Modified scour(1) utility to work-around bug in OSF1's find(1)
        utility.

        Ensured that all utilities log messages of level LOG_WARNING.

        Modified ldmadmin(1) script:

            Moved the configuration section of ldmadmin(1) into a
            separate file (etc/ldmadmin-pl.conf).  A consequence of this
            is that if the environment variable LDMHOME is not set, then
            $HOME is used.

            Removed setting of UDUNITS_PATH because it doesn't have
            anything to do with running the LDM.  User's who need this
            environment variable set in order for the gribtonc(1)
            decoder to work properly should set it in the profile-file
            of the LDM user's user-shell.

            Corrected default value of $surf_size variable.  Previous
            value of "2M" caused command "ldmadmin mksurfqueue" to hang.

            Fixed bug in ldmadmin(1) so that "ldmadmin watch -f
            'IDS|DDPLUS'" now works.

            Made "ldmadmin clean" abort if the LDM system is running.

            Corrected use of "$?".

            Corrected some error-messages.

        Added scouring of ~ldm/logs/*.stats files to example scour(1)
        configuration-file.

        Ported package to

                Darwin (alias Mac OS X)
                SunOS 5.10 (alias Solaris 10)

            The package has poor performance under SunOS 5.10.  Sun is 
            investigating.

        Modified configure(1) script:

            Made the script try to create an LDM system that supports
            product-queue sizes up to (2^32)-1 bytes.

            Added "--disable-max-size" option so that the user can
            ensure that the resulting LDM only supports smaller
            product-queue sizes (in order to use a previously-existing
            product-queue, for example).

            Corrected test for non-socket /dev/log.

            Now augments, rather than replaces, a user-specified
            CPPFLAGS.

        Modified makefiles:

            Modified top-level makefile to get libldm.a(ldm_version.o)
            updated when VERSION is modified.

            "make clean" no longer removes *.log files; "make distclean"
            does.

        Removed files INSTALL and INSTALL.bin from distribution
        after moving their information to file README.

        Renamed this file (HISTORY) to CHANGE_LOG.

6.1.0           2004-08-25
        Modified the product-queue module (pq):

            Made available 4 data-product slots that were, otherwise,
            unvailable.  This means that the minimum number of empty
            slots can now go to 0.

            Added a writer-counter variable to the product-queue file.
            Opening the product-queue for writing increments the on-disk
            value and closing the product-queue decrements it.  This
            allows for a fast determination of whether the product-queue
            was properly closed and, consequently, self-consistent.  As
            a consequence, the script for starting the LDM system at
            boot-time has changed significantly (see the pqcheck(1)
            utility).  Furthermore, ALL INGESTERS MUST BE RELINKED
            AGAINST THE NEW LDM LIBRARY FOR THE NEW CONSISTENCY-TEST TO
            BE RELIABLE.

            Creation of a product-queue file now fails if the requested
            size of the file (which is contained in an "off_t") is too
            large to be represented by variables of type "size_t".

        Modified the LDM server (rpc.ldmd):

            Modified setting of "from" time in downstream LDM for the
            data-product selection criteria.  Now, it will not ever
            request any products that are older than the "time offset"
            argument of the "-o" option if it was specified or the
            "maximum latency" argument of the the "-m" option (default 1
            hour) otherwise.  Before this change, a downstream LDM could
            request data-products that were much older than this if the
            upstream LDM was unavailable for a long time.

            Added a 1 second pause before an upstream LDM first starts
            sending data-products or notifications to a downstream
            LDM.  This prevents, for example, a HEREIS packet arriving
            contiguously with a FEEDME reply and works around the poor
            RPC implementations of some operating systems.

        Modified the pqact(1) utility:

            Added a work-around for the non-conformance of OSF/1
            regarding the SA_RESTART option of sigaction().  On such
            an operating-system, a write to a pipe by pqact(1) could
            be terminated by a signal (e.g., SIGCHLD) causing the
            data-product to be incompletely processed.

            Increased the maximum number of file descriptors that can
            be simultaneously open from "32" to something based on the
            output of "getconf OPEN_MAX".

            Corrected examples in configuration-file (pqact.conf).

        Modified the pqcreate(1) utility: it now interprets the
        specification of the size of the product-queue by pqcreate(1)
        differently. Previously, a "K", "M", or "G" suffix would mean
        "kibi", "mibi", or "gibi" (powers of two nearest 1e3, 1e6, or
        1e9); now it means "kilo", "mega", or "giga".  This now makes
        "4000M" equal to "4G", whereas before they were different.

        Modified the ldmadmin(1) script:

            Added the command "restart".

            Added the options "-m maxLatency" and "-o offset" to the
            "start" command (the "restart" command also has these
            options).

            Added the variable $pq_slots.  This variable sets the number
            of data-product slots in the LDM product-queue.

            Modified the interpretation of the specification of the size
            of the product-queue to be consistent with the pqcreate(1)
            modification, above.

            Greatly increased the performance of the "ldmadmin
            queuecheck" command by switching from use of pqcat(1) to use
            of pqcheck(1).

            Removed the "ps" command because there are just too many
            ps(1) implementations out there that differ from the UNIX
            standard and from each other (and the same computer can have
            incompatible versions).

            The "watch" and "queuecheck" commands now first check that
            the LDM system is running.

            Added printing of $numlogs and $log_rotate to the "ldmadmin
            config" command.

        Modified the scour(1) utility:

            Greatly improved performance -- mostly by using xargs(1).

            Removed package-specificity from examples in
            configuration-file (scour.conf).

        Modified the ulog(3) module: it no longer appends an ASCII NUL
        to messages when logging to a file.

        Changed the feedtype-string that is printed for NEXRAD Level
        II data-products from CRAFT to NEXRAD2.  The strings CRAFT,
        NEXRD2, and NEXRAD2 can all be used to specify this feedtype in
        configuration-files, however.

        Increased the maximum number of statistical-reporting bins
        in the "binstats" module (which is used by rtstats(1) and
        pqbinstats(1)) from 96 to 4000 to eliminate underreporting
        problem now that more than 96 CRAFT radars exist.

        Corrected manual pages.  Removed all references to the
        LDM 5 "Site Manager's Guide".  Replaced references
        to "http://www.unidata.ucar.edu" with references to
        "http://www.unidata.ucar.edu/software/ldm/"

6.0.15          2004-03-31
        Added code to work-around TCP bug introduced by patch APAR
        IY38541 for the AIX operating-system.  This patch is included
        in maintenance-level 11 of AIX 4.3 and maintenance-level 5 of
        AIX 5.1.  The bug makes TCP connection non-blocking, causing
        upstream LDM to exit due to "resource temporarily unavailable".
        With this work-around, LDM6-s running on the above AIX systems
        will be able to send data-products to requesting downstream
        LDM6-s.  They will not, however, be able to satisfy requests
        by downstream LDM5-s.  Also, the same O/S upgrades introduced
        an, apparently, related bug in the TCP layer that causes the
        connection from a downstream LDM running on the upgraded O/S to
        an upstream LDM to episodically dissapear.  The upstream LDM
        reports a "broken pipe" and the downstream LDM reports that the
        connection to the upstream LDM "closed".  This problem will be
        reported to IBM.

        The above bug also causes a connection from a downstream LDM
        running on the upgraded AIX system to episodically close for no
        apparent reason.  Consequently, the reconnection strategy of a
        downstream LDM-6 has been modified to be more aggressive (i.e.,
        to try to reconnect earlier) but with an exponential backoff to
        the default maximum of 30 seconds.

6.0.14          2003-07-21

6.0.14.7
        Made test of pqact(1) configuration-file upon LDM startup 
        conditional upon its existance.

6.0.14.6
        Fixed bug in downstream LDM 6 introduced in version 6.0.4: under
        some circumstances, a failed FEEDME or NOTIFY request wouldn't
        cause the connection to be closed and, consequently, the socket
        and client-handle resources to be released -- leading to a
        blocked, upstream LDM process with a read-lock on a product.

        Fixed latent bug in module "up6".  Too few arguments passed to 
        udebug(3) when a product-queue lock is encountered.

6.0.14.5
        Fixed error-reporting bug.  Receiving LDM-s will no longer
        attempt to unregister from the portmapper -- eliminating the
        possibility of disconcerting (but harmless) "pmap_unset()"
        failure messages.

        Modified the LDM so that a SIGUSR1 causes the pseudo-random 
        number generator in the product-queue module to be reset.

        Improved robustness of the rtstats(1) utility in the face of bad
        clock times (e.g., CRAFT data).  This should prevent rtstats(1)
        from opening multiple connections in the same minute.  THIS IS A
        BIG DEAL.

6.0.14.4
        Ported package to HP-UX B.11.11 U.

        Changed the effect of a SIGTERM to the top-level LDM process: it
        now sends a SIGINT to all child processes in order to exit in a
        more timely manner.

        Eliminated use of the word "class" as a variable name to
        accommodate C++.

        Modified LDM 6 product-sending code so that it checks the
        connection if it hasn't sent anything for 30 seconds.  This
        should help prevent the buildup of upstream processes.

        Added a check of the syntactic validity of the pqact(1)
        configuration-file to the "ldmadmin start" command to help the
        user who changes the configuration-file without checking it.

6.0.14.3
        Partially ported package to HP-UX B.11.11 U.

        Added observance of "done" flag to module ldm_clnt -- resulting
        in more responsive termination of an LDM system that is
        attempting to connect to an upstream LDM.  Modified module acl
        accordingly.

6.0.14.2
        Made the IS_ALIVE check on the upstream LDM more tolerant of 
        connection failures.  This should reduce the number of
        unnecessary reconnections.

        Improved error-logging of LDM 6 connection attempts.  If an
        attempt fails, a error-message will be logged at the ERROR
        level.  The reason or reasons behind the failures of the port
        388 and portmapper attempts are logged at the INFO level.

6.0.14.1
        Fixed memory-leak in receiving LDM process.  When receiving from
        a sending LDM 6, the memory-usage of the receiving process
        would sometimes jump by about 250 kilobytes if the connection
        was broken and then re-established.

6.0.13
        Fixed a small memory-leak bug in the utility rtstats(1).  If the
        destination LDM was version 5, then it would leak about 37 bytes
        per transmission.

        Modified the file-existance tests in ldmadmin script so that
        they will work on systems (e.g., Linux) that would, otherwise,
        require a perl utility with compiled-in support for large-files.

6.0.12
        Modified strategy for determining which program version is
        used when connecting to an upstream LDM (version 5 or 6): a
        downstream LDM will now connect using version 5 if and only
        if a previous version 6 connection attempt receives a program
        version mismatch indication (RPC_PROGVERSMISMATCH).  This should
        eliminate the possibility of a downstream LDM-6 connecting to
        an upstream LDM-6 using LDM-5 protocols during the "window of
        vulnerability" that exists when the upstream LDM system is
        started.

        Changed downstream LDM code so that it doesn't sleep before
        reconnecting to the upstream LDM when the connection is closed
        due to a timeout.  This will reduce the magnitude of product
        latencies due to connection timeouts at the cost of more log
        messages.

        Synchronous checks have been added in several places to make the
        LDM more responsive to a termination request (such as from an
        "ldmadmin stop").

        To work around a bug in Unisys ingest systems, the program
        pqing(1) has been modified to allow an extraneous newline
        between the end-of-product and beginning-of-product delimiters.

6.0.11
        Requesting LDM process will no longer terminate if the
        connection to the upstream host is so bad that it can't connect
        in any fashion or if an LDM isn't running on that host.
        Instead, it will continue to retry.

6.0.10
        Corrected bug in make_request() in module requester that caused
        "wanted" and "allowed" product-class specifications in diagnostic 
        RECLASS message to be the same.

        Corrected bug in feed_or_notify() in module ldm6_server that caused
        "wanted" and "allowed" product-class specifications in diagnostic
        "Restricting request" message to be the same.

        Demoted logging-level of rtstats(1) "couldn't connect" message from
        ERR_FAILURE, to ERR_WARNING to lessen user anxiety.

6.0.9
        Corrected bug in make_request() that caused assertion failure in
        xdr_timestampt() because the timestamp was part of the RECLASS
        reply and the product-class of the reply had been XDR freed
        (setting its timstamps to TV_NONE).

6.0.8
        Replaced premature return from ldm_clnt_create_vers() use of
        NULLPROC for RPC error-code not being a program version 
        mismatch to being a time-out.

6.0.7
        Fixed SIGSEGV bug in ldm_clnttcp_create_vers() and improved 
        error messages.

6.0.6
        Reimplemented ldm_clnt() to solve rtstats(1) connection problem.

6.0.5
        Fixed slight memory-leak bug in rtstats(1) and ldmsend(1).

6.0.4
        Corrected use of hereis_6() and comingsoon_6() by programs
        rtstats(1) and ldmsend(1).  They should now be able to send to
        an LDM 6.

6.0.3
        Improved diagnostic messages in which_version().

        Made "ldmadmin pqactcheck" return a failure exit-status if the
        configuration file contains a syntax error.

        Generalized receiving LDM: now accepts multiple BLKDATA messages
        for a product.

        A downstream LDM no longer adjusts the time-interval of acceptible
        data products when replying to a HIYA.  Duplicate product detection
        is still in effect.  This prevents rejection of data products sent
        using ldmsend(1) by a host with an inaccurate clock.  It also
        places the burden of knowing what to send on the upstream HIYA-
        initiating LDM.

        Fixed bug that prevented the maximum hereis size field of ACCEPT
        entries in the LDM configuration-file from having an effect.

        Ported the ldmsend(1) and rtstats(1) utilities to LDM-6
        protocols: they can now send to a version 6 LDM.

        Added HTML documentation as a separate distribution.

6.0.2
        Restored use of "done" flag and removed atexit() registration of
        down6_destroy().

        Removed child-process-termination loop from ldmd.c in attempt to
        keep product-queue consistent (pqcat -s).

        Eliminated excessive delay caused by portmapper-access functions on
        a FreeBSD system than isn't running a portmapper.

        Fixed bug due to copying HEREIS product identifier to garbage 
        pointer in down6 module.

6.0.1
        Ensured release of COMINGSOON_6-reserved space in product-queue
        upon normal termination by modifying down6 module: 1) made
        down6_destroy() idempotent; and 2) registered down6_destroy()
        with atexit().  Hopefully, this will fix the "pqcat -s" failures.

6.0
        Changed default CFLAGS from "-g" to "-O".

        Reworked build procedure.  No more Makefile.in-s.

        Added commentary about pathological regular expressions to template
        "ldmd.conf" file.

        Added sync(1) invocation to "ldmadmin stop".

        Regularized compiler-command word-order.

        Made module child_process_set a singleton and made free(3)ing of
        pid_t element more robust (it might have been causing a SIGSEGV
        under Linux).

        Have duplicate products update the most-recent-product time 
        of a connection in both LDM-6 and LDM-5 receivers.

6.0.0.18
        Fixed incorporation of regex/ subdirectory into build
        procedure.

6.0.0.17
        Added regex(1) utility.

        Rearranged blocked-signals reversion steps in pq::ctl_get() to
        maintain invariants.

        Changed RPC timeout from default 25 s to 60 s.

6.0.0.16
        Added warning message if flushing NULLPROC-6 fails in "up6"
        module.

6.0.0.15
        Added "tags" target to pq/Makefile.in.

        Replaced 7 d timeout of non-batched (i.e., blocking) LDM-6
        RPC messages with default, 25 s timeout to avoid situation in
        which a sending LDM is trying to read the reply of a flushing
        NULLPROC call and the receiving LDM is in select() waiting for
        an incoming RPC message.  This "netlock" situation was seen on
        2003-02-7 between two sending LDMs on Jackie and two receiving
        LDMs on Thelma for the IDS|DDPLUS and NNEXRAD feeds.  (Bad RPC!
        No doughnut!)

6.0.0.14
        Ported to OSF/1.

        Added an additional criterium to the function
        is_upstream_alive() for assuming that the sending LDM is still
        alive: if the client-side handle can't be created due to a
        time-out of the connection attempt (RPC error == RPC_SYSTEMERROR
        && system error == ETIMEDOUT).

6.0.0.13
        Simplified xdr_data module and its use based on assumption of
        valid client-usage.  It was this or find every error-condition
        where xd_free() or xd_unset_buf() wouldn't be invoked.

        Corrected use of xdr_data module.

6.0.0.12
        Corrected use of "xdr_data" module.

        Problem.

6.0.0.11
        Increased use of "xdr_data" module:
            Modified modules "down6" and "svc5" to use "xdr_data" module
            for COMINGSOON/BLKDATA messages.

            Modified file "ldm.x": replaced generation of xdr_dbuf() by
            rpcgen(1) with explicit definition that uses the "xdr_data"
            module.

        Problem.

6.0.0.10
        Added module "xdr_data" and modified xdr_product() to use it.

6.0.0.9
        Made SIGTERM handling the same as SIGINT.

6.0.0.8
        Made updating of timestamp of most recently received HEREIS
        product by LDM-5 subsystem not depend on whether logging level
        is verbose.

6.0.0.7
        Tried to reduce backward searches through product queue when 
        connecting to upstream LDM:

            Added tracking of last-received product to both LDM-5 and
            LDM-6 receiving subsystems and the use of this information
            when requesting data from an upstream LDM.

            Moved backward search through product queue, looking for
            most recent matching product -- from inside connection-loop
            of acl::prog_requester() to before connection-loop.

        Added dummy feedTime module and invocations.

        Changed connection strategy to favor port LDM_PORT over the
        portmapper.

        Corrected ldmsend(1) and LDM-6 HIYA behavior.

6.0.0.6
        Removed indictment of upstream LDM from LDM-6 ECONNRESET error-message.

        Added debug-printing of time from product-creation to insertion
        into the product-queue to pq_sequence(...).

6.0.0.5
        Reduced logging-level of initial and final messages of upstream
        LDM.

6.0.0.4
        Added "CRAFT" and "CONDUIT" to the list of feedtypes and made
        them the default string specifications for output.

6.0.0.3
        Changed SIGTERM logging-level from udebug() to unotice()
        to reveal cause of "Terminating process group"
        messages.

6.0.0.2
        Corrected setting of _mode in down6 regarding IGNORE_BLKDATA.<|MERGE_RESOLUTION|>--- conflicted
+++ resolved
@@ -1,10 +1,7 @@
 6.14.6.2
-<<<<<<< HEAD
     showSettings(1): Corrected bug in setting of default LDMHOME value
-=======
-    notifyme(1):
-        * Replaced use of synchronous LDM-5 protocols with asynchronous LDM-6 protocols 
->>>>>>> 8e45a248
+
+    notifyme(1): Replaced use of synchronous LDM-5 protocols with asynchronous LDM-6 protocols 
 
 6.14.6.1        2023-06-21T17:04:22-0600
     Build:
