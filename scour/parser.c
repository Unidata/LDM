--- conflicted
+++ resolved
@@ -1,5 +1,5 @@
 /**
- * This file parses the ingest config file for the Cscour program input
+ * This file parses the scour config file for the Cscour program input
  *
  *  @file:  parser.c
  * @author: Mustapha Iles
@@ -80,11 +80,6 @@
 
     if (stat(path, &path_stat) == -1)
     {
-<<<<<<< HEAD
-=======
-        log_add("Ingest file (\"%s\") does not exist", path);
-        log_flush_error();
->>>>>>> 821c3f78
         return 0;
     }
 
@@ -92,7 +87,6 @@
 }
 
 void parseArgv(int argc, char ** argv, int *deleteDirOption)
-<<<<<<< HEAD
 {
     const char* const   progname = basename(argv[0]);
 
@@ -100,18 +94,10 @@
     int ch;
     char logFilename[PATH_MAX]="";
 
-=======
-{    
-	*deleteDirOption = 0;
-    int ch;
-    char logFilename[PATH_MAX]="";
-	/* Begin getopt block */
->>>>>>> 821c3f78
     extern int optind;
     extern int opterr;
     extern char *optarg;
 
-<<<<<<< HEAD
     opterr = 0;
     while (( ch = getopt(argc, argv, ":dvl:")) != -1) {
 
@@ -125,34 +111,10 @@
         			if (log_set_destination(optarg)) {
 						log_syserr("Couldn't set logging destination to \"%s\"", optarg);
 						usage(progname);
-=======
-    // TO-DO: 
-    //  1. Add -l option to redirect standard output to a log file
-    // This program being called from a script, the standard output
-    // can be redirected...
-    //  2. Add option argument to verbose mode to set the level of verbosity
-    //  3. Add usage()
-    while (( ch = getopt(argc, argv, "dvl:")) != -1) {
-
-        switch (ch) {
-
-        case 'd': 	*deleteDirOption = 1;
-        			break;
-
-         case 'v':  if (!log_is_enabled_info)
-                    	log_set_level(LOG_LEVEL_INFO);
-                    break;
-
-        case 'l':  	if (log_set_destination(optarg)) 
-        			{
-						log_syserr("Couldn't set logging destination to \"%s\"", optarg);
-						usage();
->>>>>>> 821c3f78
 					}
 					strcpy(logFilename, optarg);
 					log_info("parser::parseArgv - logfilename: %s", logFilename);
 					break;
-<<<<<<< HEAD
             	}
         case 'v':  {
         			if (!log_is_enabled_info)
@@ -173,15 +135,6 @@
     }
 
 	if(argc - optind > 1)  usage(progname);
-=======
-            
-        default: abort();
-
-        }
-    }
-
-	if(argc - optind > 0)  usage();
->>>>>>> 821c3f78
     
     ingestFilename = argv[optind];
 
@@ -189,35 +142,18 @@
  	if( !isRegularFile( ingestFilename )  ) 
  	{
     	// file doesn't exist
-<<<<<<< HEAD
     	log_add("Scour configuration file (%s) does not exist (or is not a text file)! Bailing out...", 
-=======
-    	log_add("Scour Configuration file (%s) does not exist (or is not a text file)! Bailing out...", 
->>>>>>> 821c3f78
     		ingestFilename);
     	log_flush_error();
     	exit(EXIT_FAILURE);
 	}
 }
 
-<<<<<<< HEAD
-=======
-void usage() 
-{
-	log_syserr(stderr, USAGE_FMT, PROGRAM_NAME);
-	exit(EXIT_FAILURE);
-}
->>>>>>> 821c3f78
-
 /*
 	Code to read a file of NON-ALLOWED directory paths into an array
 	which is used to skip processing these directories
 */
-<<<<<<< HEAD
 int getListOfDirsToBeExcluded(char (*list)[PATH_MAX])
-=======
-int getListOfDirsToBeExcluded(char (*list)[STRING_SIZE])
->>>>>>> 821c3f78
 {
     FILE *fp = NULL;
 	char notAllowedDirsFilename[PATH_MAX]=DIRS_TO_EXCLUDE_FILE;
@@ -322,11 +258,6 @@
     fclose(fp);
     if (line)
         free(line);
-<<<<<<< HEAD
-=======
-    //traverseIngestList(listHead);
->>>>>>> 821c3f78
-
     return 0;
 }
 
@@ -460,11 +391,6 @@
  		if(currentHomeDir == NULL)
  		{
 			log_add("parser::loginHomeDir() failed:  getpwnam() or getLogin() failed.");
-<<<<<<< HEAD
-=======
-			log_flush_error();
-
->>>>>>> 821c3f78
  			return -1;
  		}
 
@@ -478,10 +404,6 @@
  		if( tmp == NULL )
  		{
 			log_add("parser::startsWithTilda(): malloc() failed: %s",  strerror(errno));
-<<<<<<< HEAD
-=======
-			log_flush_error();
->>>>>>> 821c3f78
  			return -1;
  		}
  		strcpy(tmp, subDirPath);
@@ -513,19 +435,11 @@
 	return 0;
 }
 
-<<<<<<< HEAD
 static
 int vetThisDirectoryPath(char * dirName, char (*excludedDirsList)[PATH_MAX], 
 		int excludedDirsCounter) 
 {
 	log_info("parser(): validating directory: %s", dirName);
-=======
-
-int vetThisDirectoryPath(char * dirName, char (*excludedDirsList)[STRING_SIZE], 
-		int excludedDirsCounter) 
-{
-	log_info("parser::validating directory: %s", dirName);
->>>>>>> 821c3f78
 	
 	// 1. check if dirName is in the list. If not continue the vetting process
 	if( isExcluded(dirName, excludedDirsList, excludedDirsCounter) ) return -1;
@@ -536,21 +450,9 @@
 	int tildaFlag = startsWithTilda(dirName, pathName);
 	if( tildaFlag == -1) 
 	{
-<<<<<<< HEAD
 		log_add("parser(): Validation failed for path: \"%s\". Skipping it!", dirName);
 		log_flush_warning();
 		return -1;
-=======
-		log_add("Validation failed for path: \"%s\". Skipping it!", dirName);
-		log_flush_warning();
-		return -1;
-	}
-
-	
-	if( tildaFlag == 2) 
-	{
-		log_info("parser(): NO tilda to expand: \"%s\"", dirName);
->>>>>>> 821c3f78
 	}
 
 	// tilda was found in path and expanded
@@ -583,8 +485,6 @@
     return 0;
 }
 
-
-<<<<<<< HEAD
 int isAccessible(char *dirPath) 
 {
 	int status = 0;
@@ -610,23 +510,12 @@
 		log_info("parser(): isExcluded() - no directory to exclude ");    	
 		return -1; 
     }
-=======
-int isExcluded(char * dirName, char (*list)[STRING_SIZE], int excludedDirsCounter)
-{
-	// this can happen if parser found a too long dir path: set it to empty string
-	if(excludedDirsCounter < 1 || dirName == NULL || strlen(dirName) == 0) return -1; 
->>>>>>> 821c3f78
 
 	int i;
 	for(i=0; i<excludedDirsCounter; i++) {
 
-<<<<<<< HEAD
 		if( strcmp(dirPath, list[i]) == 0) {
 			log_add("parser(): isExcluded: path %s is an excluded directory!", dirPath);
-=======
-		if( strcmp(dirName, list[i]) == 0) {
-			log_add("parser::isExcluded: path %s is an excluded directory!", dirName);
->>>>>>> 821c3f78
 			log_flush_warning();
 			return -1;
 		}
@@ -654,31 +543,6 @@
 	tmp->nextEntry = *listHead; //head;
 	*listHead = tmp;
 }
-
-<<<<<<< HEAD
-=======
-int traverseIngestList(IngestEntry_t *listhead)
-{
-
-	IngestEntry_t *tmp = listhead;
-	log_add("parser: Traversing the list of scour items from configuration file.");
-	log_flush_info();
-	if(tmp == NULL) {
-		log_add("traverseIngestList:: EMPTY LIST!");
-		log_flush_warning();
-		exit(-1);
-	}
-
-   //start from the beginning
-   while(tmp != NULL) {
-      log_add("\t%s \t %s (%d) \t %s",tmp->dir, tmp->daysOld, tmp->daysOldInEpoch, tmp->pattern);
-      tmp = tmp->nextEntry;
-   }
-	
-   log_flush_info();
-
-   return 1;
->>>>>>> 821c3f78
 
 int nowInEpoch()
 {
@@ -722,11 +586,7 @@
 		strncpy(result, &daysOldItem[group[1].rm_so], group[1].rm_eo - group[1].rm_so);
 		days = atoi(result);
 		if(days > DAYS_SINCE_1994) {
-<<<<<<< HEAD
 			log_add("regexOps(): Too many days back: %d", days);
-=======
-			log_add("Too many days back: %d", days);
->>>>>>> 821c3f78
 			log_flush_warn();
 			return -1;
 		}
@@ -742,15 +602,8 @@
 				
 				daysEtcInSeconds =  days * DAY_SECONDS + hours * HOUR_SECONDS; 
 	
-<<<<<<< HEAD
 				log_info("(+) daysOld: %d -- hours: %d  (epoch: %d)", 
-					days, hours, todayEpoch - daysEtcInSeconds);				
-=======
-				log_add("(+) daysOld: %d -- hours: %d  (epoch: %d)", 
-					days, hours, todayEpoch - daysEtcInSeconds);
-				log_flush_info();
->>>>>>> 821c3f78
-				
+					days, hours, todayEpoch - daysEtcInSeconds);								
 				break;
 
 			case 4: // days_HHMM
@@ -760,16 +613,8 @@
 				minutes = atoi(result);
 		
 				daysEtcInSeconds =  days * DAY_SECONDS + hours * HOUR_SECONDS + minutes * MINUTE_SECONDS; 
-<<<<<<< HEAD
 				log_info("(+) daysOld: %d -- hours: %d -- minutes: %d (epoch: %d)", 
 					days, hours, minutes, todayEpoch - daysEtcInSeconds);
-				
-=======
-				log_add("(+) daysOld: %d -- hours: %d -- minutes: %d (epoch: %d)", 
-					days, hours, minutes, todayEpoch - daysEtcInSeconds);
-				log_flush_info();
->>>>>>> 821c3f78
-				
 				break;
 
 			case 5: // days_HHMMSS
@@ -783,11 +628,7 @@
 				seconds = atoi(result);
 
 				daysEtcInSeconds =  days * DAY_SECONDS + hours * HOUR_SECONDS + minutes * MINUTE_SECONDS + seconds; 
-<<<<<<< HEAD
 				log_info("(+) daysOld: %d -- hours: %d -- minutes: %d -- seconds %d (epoch: %d)", 
-=======
-				log_add("(+) daysOld: %d -- hours: %d -- minutes: %d -- seconds %d (epoch: %d)", 
->>>>>>> 821c3f78
 					days, hours, minutes, seconds, todayEpoch - daysEtcInSeconds);
 				log_flush_info();
 
@@ -833,13 +674,8 @@
 	if (status == 0) 
 	{
 		int daysOnlyInSeconds = atoi(daysOldItem) * DAY_SECONDS;
-<<<<<<< HEAD
 		log_info("(+) daysOld: %s (epoch: %d)", daysOldItem, todayEpoch - daysOnlyInSeconds);
-=======
-		log_add("(+) daysOld: %s (epoch: %d)", daysOldItem, todayEpoch - daysOnlyInSeconds);
-		log_flush_info();
->>>>>>> 821c3f78
-
+    
 		return todayEpoch - daysOnlyInSeconds;
 	} 
 
@@ -868,13 +704,7 @@
 	if(providedLgn != NULL) lgn = providedLgn;
 	else
 		if ((lgn = getlogin()) == NULL) {
-<<<<<<< HEAD
-			log_add("parser(): loginHomeDir:getlogin() failed: %s",  strerror(errno));
-=======
-			log_add("parser::getlogin() failed: %s",  strerror(errno));
-			log_flush_error();
->>>>>>> 821c3f78
-
+			  log_add("parser(): loginHomeDir:getlogin() failed: %s",  strerror(errno));
 		    return NULL;
 		}
 
@@ -892,36 +722,20 @@
     char*          buffer = malloc(len);
     int            status;
     if (buffer == NULL) {
-<<<<<<< HEAD
         log_add("parser(): loginHomeDir(): Couldn't allocate buffer");
-=======
-        log_add("Couldn't allocate buffer");
-        log_flush_error();
->>>>>>> 821c3f78
         return NULL;
     }
     else {
         int e;
         e = getpwnam_r(lgn, &result, buffer, len, &resultp);
         if (e) {
-<<<<<<< HEAD
             log_add("parser(): loginHomeDir:getpwnam_r() failure");
-            
-=======
-            log_add("getpwnam_r() failure");
-            log_flush_error();
->>>>>>> 821c3f78
             free(buffer);
             return NULL;
         }
         if (resultp == NULL) {
-<<<<<<< HEAD
             log_add("parser(): User \"%s\"  does not exist on this system", lgn);
 
-=======
-            log_add("User \"%s\"  does not exist on this system", lgn);
-            log_flush_error();
->>>>>>> 821c3f78
             free(buffer);
             return NULL;
         }
