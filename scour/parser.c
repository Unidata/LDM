--- conflicted
+++ resolved
@@ -437,7 +437,6 @@
 
  		return 0;
 	}
-	free(tmp);
 
 	return 0;
 }
@@ -510,10 +509,6 @@
     return status;
 }
 
-<<<<<<< HEAD
-=======
-
->>>>>>> b4ed9d45
 int isExcluded(char * dirPath, char (*list)[PATH_MAX], int excludedDirsCounter)
 {
 	// this can happen if parser found a too long dir path: set it to empty string
@@ -599,11 +594,7 @@
 		days = atoi(result);
 		if(days > DAYS_SINCE_1994) {
 			log_add("regexOps(): Too many days back: %d", days);
-<<<<<<< HEAD
 			log_flush_warning();
-=======
-			log_flush_warn();
->>>>>>> b4ed9d45
 			free(result);
 			return -1;
 		}
