<!DOCTYPE HTML>
<html>
  <head>
    <title>High Resolution Data</title>
    <meta http-equiv="Content-Type" content="text/html; charset=UTF-8" />
    <meta name="viewport" content="width=device-width, initial-scale=1" />
    <meta name="BOOKMARK" content="HDS">
    <meta name="AUTHOR" content="steve">
    <meta name="KEYWORDS" content="hds, feed types, idd, high resolution data service, wmo header, grib, fos, data
    streams, data">
    <meta name="DESCRIPTION" content="One of the NWS Family of Services (FOS) data streams, HDS is primarily comprised
    of binary products containing centrally generated analysis and forecast fields in binary formats such as GRIB.">
    <meta name="DESCRIPTION" content="The current assignments for LDM feed types and feed sets, used in LDM
    configuration files and in arguments to LDM programs.">
  </head>
  <body>

    <h1>High resolution Data Service (HDS)</h1>
    <p>One of the NWS Family of Services (FOS) data streams, HDS is primarily comprised of binary products containing
      centrally generated analysis and forecast fields in binary formats such as GRIB.</p>

    <ul>
      <li>Currently from the IDD, this stream contains more than just the  HDS products, because it is generated from
        the binary NOAAPORT NWSTG products.  Thus it also includes profiler data in WMO BUFR format, and other binary
        products.</li>
    </ul>

    <script src="/js/ldm_add_in.js" type="text/javascript"></script>
<<<<<<< HEAD
    </body>
=======
  </body>
>>>>>>> b06de0a2
</html><|MERGE_RESOLUTION|>--- conflicted
+++ resolved
@@ -26,9 +26,5 @@
     </ul>
 
     <script src="/js/ldm_add_in.js" type="text/javascript"></script>
-<<<<<<< HEAD
-    </body>
-=======
   </body>
->>>>>>> b06de0a2
 </html>