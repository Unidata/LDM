<!DOCTYPE HTML>
<html>
  <head>
    <title>GEM</title>
    <meta http-equiv="Content-Type" content="text/html; charset=UTF-8" />
    <meta name="viewport" content="width=device-width, initial-scale=1" />
    <meta name="BOOKMARK" content="GEM">
    <meta name="AUTHOR" content="steve">
    <meta name="KEYWORDS" content="gem, data, idd, ldm, canadien meteorological center, model">
    <meta name="DESCRIPTION" content="The CMC's operational Global Environmental Multiscale (GEM) model - regional configuration - is integrated twice daily based on data valid at 00Z and 12Z.">
  </head>
  <body>
    <h1>Canadian Meteorological Center's Global Environmental Multiscale (GEM) Model</h1>
    <p>The CMC's operational Global Environmental Multiscale (GEM) model - regional configuration - is integrated twice
      daily based on data valid at 00Z and 12Z.  For a general overview of our regional forecast system, please visit:
      <a href="https://collaboration.cmc.ec.gc.ca/science/rpn/gef_html_public/">GEM website</a>.</p>

    <p>Currently, 0-, 6-, 12-, 18-, 24-, 30-, 36-,  42-, and 48-hour forecasts of the following fields are available:
      (0-hour forecast is equivalent to the analysis)</p>
    <ul>
      <li>geopotential height at 1000, 850, 700, 500, 400, 250, 150, and 100 hPa</li>
      <li>air temperature at the above pressure levels as well as at the model surface</li>
      <li>wind components projected on the x- and y- axes of the grid at the same pressure levels as well as at the
        model surface</li>
      <li>dew-point depression at the same pressure levels as well as at the model surface</li>
      <li>pressure vertical velocity at the above pressure levels.</li>
      <li>sea-level pressure</li>
      <li>surface pressure</li>
      <li>accumulated total precipitation at surface</li>
      <li>instantaneous rainfall rate at surface</li>
      <li>total column cloud cover</li>
    </ul>
    <p>The above fields have been interpolated onto a Polar-Stereographic grid of 135 x 94 points and horizontal
      resolution equal to 60 km at 60 degrees N, centered over North America.</p>
    <p>The data has been encoded in the WMO's GRIB format.</p>
    <p>The data set contains 2 x 432 products per day with total volume of 17 Mb; one field per product except for the
      x-, y- wind components at a certain level which are grouped together.  The feed type is CMC and is normally
      available in the LDM queue by 04Z (16Z) for the model run based on observations valid at 00Z (12Z) on the same
      day.</p>

    <h2>Usage guidelines</h2>
    <p>he data is provided for educational and research purposes as per the
      <a href="https://www.unidata.ucar.edu/legal/participation.html#data"><b>Unidata participation
  policy</b></a>.</p>
    <p>Re-distribution of the data, as they are or after processing, for other uses needs to be discussed and
      coordinated with the CMC. Users of the data need to be members of the
      <a href="https://www.unidata.ucar.edu/community/"><b>Unidata community</b></a> and have the
      <a href="../index.html"><b>LDM software</b></a> up and running.</p>
    <p>Requests to receive this new data feed need to be made to Unidata who will relay this to CMC.
      Contact: <a href="mailto:support@unidata.ucar.edu">support@unidata.ucar.edu</a></p>
    <p>Information on the content of this data feed or any general questions about CMC can be addressed to:</p>

    <p>Richard Hogue<br>
       Chief, Implementation and Operational Services Division<br>
       Canadian Meteorological Center<br>
       <a href="mailto:Richard.Hogue@ec.gc.ca">Richard.Hogue@ec.gc.ca</a>, 514-421-4662</p>

    <script src="/js/ldm_add_in.js" type="text/javascript"></script>
<<<<<<< HEAD
    </body>
=======
  </body>
>>>>>>> b06de0a2
</html><|MERGE_RESOLUTION|>--- conflicted
+++ resolved
@@ -56,9 +56,5 @@
        <a href="mailto:Richard.Hogue@ec.gc.ca">Richard.Hogue@ec.gc.ca</a>, 514-421-4662</p>
 
     <script src="/js/ldm_add_in.js" type="text/javascript"></script>
-<<<<<<< HEAD
-    </body>
-=======
   </body>
->>>>>>> b06de0a2
 </html>