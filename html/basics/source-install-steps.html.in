<!doctype html public "-//w3c//dtd html 4.0 transitional//en">
<html>
<head>
    <meta name="UIINDEX" content="4">
   <meta name="BOOKMARK" content="Source Install Steps">
   <meta name="AUTHOR" content="steve">
   <meta name="KEYWORDS" content="LDM, install, installation, source">
   <title>LDM Source-Code Installation</title>
</head>
<body>

<h1 align="center">LDM Source-Code Installation</h1>       

<hr>

<h2>Short Installation Instructions:</h3>

<p>
The following assumes that you are familiar with both the LDM system and with
autoconf-based package-installation. If you're not, then follow the long
installation instructions in the next section. 

<p>
First, enable a 64-bit environment if possible.
Then, do the following:

<pre>
    su - ldm
    wget https://downloads.unidata.ucar.edu/ldm/@VERSION@/@PACKAGE@-@VERSION@.tar.gz
    gunzip -c @PACKAGE@-@VERSION@.tar.gz | pax -r '-s:/:/src/:'
    rm @PACKAGE@-@VERSION@.tar.gz # optional
    cd @PACKAGE@-@VERSION@/src
    export PATH=... # if necessary
    ./configure [--enable-logging=local<i>n</i>] [--localstatedir=<i>volatile_dir</i>] [--disable-max-size] [--with-noaaport] [--with-gribinsert] [CC=...] [CFLAGS=...] >configure.log 2&gt;&1
    make install &gt;install.log 2&gt;&1
    sudo make root-actions
    make clean # optional
</pre>

<p>
<b>NOTE</b>: If you don't have the <tt>pax(1)</tt> utility, then replace
the <tt>gunzip(1)</tt> command-line with the following:

<pre>
    gunzip -c @PACKAGE@-@VERSION@.tar.gz | (mkdir -p @PACKAGE@-@VERSION@ &&
    cd @PACKAGE@-@VERSION@ && tar -xf - && mv @PACKAGE@-@VERSION@ src)
</pre>

<p>
The root of the installation tree will be <code>$HOME/@PACKAGE@-@VERSION@</code>
for the version-dependent files.

<p>
If you encounter problems, then follow the long installation instructions in
the next section. 

<hr>

<h2>Long Installation Instructions:</h3>

<ol>

<li>
<a NAME="become"></a>
<h3>Become the LDM User in That User's Home Directory</h3>

<p>Follow
<a href="become_ldm.html">this advice</a> on becoming the 
<a href="glindex.html#LDM user">LDM user</a>.

<p><a href="../workshop/specifics.html#becomeLdmUser">Workshop-specific instructions</a>.

<li>
<a NAME="obtain"></a>
<h3>
Obtain the 
<a href="glindex.html#LDM">LDM</a> Source-Distribution</h3>

<p>The 
<a href="glindex.html#LDM">LDM</a> 
<<<<<<< HEAD
source-distribution can be obtained
by clicking on the appropriate link in the 
=======
source-distribution can be obtained via the command
<blockquote><pre>
wget https://downloads.unidata.ucar.edu/ldm/@VERSION@/@PACKAGE@-@VERSION@.tar.gz
</pre></blockquote>
or by clicking on the appropriate link in the 
>>>>>>> 605140be
<a href="https://downloads.unidata.ucar.edu/ldm/">LDM download page</a>.
Download the file into the 
<a href="glindex.html#LDM user">LDM user</a>'s home directory.

<p>The remaining instructions assume that the distribution was downloaded 
into the 
<a href="glindex.html#LDM user">LDM user</a>'s home-directory.</p>

<li>
<a NAME="unpack"></a>
<h3>Unpack the Distribution</h3>

<p>Unpack the distribution in the 
<a href="glindex.html#LDM user">LDM user</a>'s home directory into the
directory <code>@PACKAGE@-@VERSION@/src</code>
using the <code>gunzip(1)</code> and <code>pax(1)</code>
utilities.
For example:
<blockquote><pre>
cd # go to the LDM user's home-directory
gunzip -c @PACKAGE@-@VERSION@.tar.gz | pax -r '-s:/:/src/:' # unpack the distribution
</pre></blockquote>

<b>NOTE</b>: If you don't have the <tt>pax(1)</tt> utility, then replace the
<tt>gunzip(1)</tt> command-line with the following:

<pre>
    gunzip -c @PACKAGE@-@VERSION@.tar.gz | (mkdir -p @PACKAGE@-@VERSION@ &&
        cd @PACKAGE@-@VERSION@ && tar -xf - && mv @PACKAGE@-@VERSION@ src)
</pre>

<p>The reason for creating the additional <code>src/</code> subdirectory is
to allow for reversible upgrading of the LDM.  The section on
<a href="activating.html">activating the LDM installation</a>
provides an example.

<li>
<a NAME="build"></a>
<h3>
Build and Install the Distribution</h3>

<ol type="A">

<li><p>Go to the top-level directory of the just-unpacked package.  For example
<blockquote><pre>
cd $HOME/@PACKAGE@-@VERSION@/src
</pre></blockquote>
</p></li>

<a name="clean-up"></a>
<li><p>If you need to clean-up from a previous build attempt, then 
use the <code>make(1)</code> utility to return the 
distribution to a pristine state:
<blockquote><pre>
make distclean
</pre></blockquote>
Don't worry if this command fails or even fails to execute.</li>

<a name="PATH"></a>
<li><p>(Optional) If necessary, adjust the <tt>PATH</tt> environment variable
to obtain the necessary utilities.
This step can be necessary due to the vagaries of build environments.
Note that some computer
systems can build both a 32-bit and a 64-bit LDM system.  We strongly 
recommend that you choose a 64-bit build environment whenever possible so
that the
<a href="glindex.html#product-queue">product-queue</a>
isn't unnecessarilly restricted to small sizes only.

<p>How to set an environment variable depends on your user-shell.  For
example:
<blockquote>
<table align="center" border="2" cellpadding="6" cellspacing="0">
    <tr>
	<th>User Shell</th>
	<th>Example</th>
    </tr>
	<td>Standard UNIX<sup>�</sup> (e.g. <code>sh, ksh, bash</code>)</td>
	<td nowrap><code>export PATH=/usr/gnu/bin:/usr/bin:/bin</code></td>
    </tr>
    <tr>
	<td><code>csh</code>-like (e.g. <code>csh, tcsh</code>)</td>
	<td nowrap><code>setenv PATH /usr/gnu/bin:/usr/bin:/bin</code></td>
    </tr>
</table>
</blockquote>

<li>
<p><a name="configure"></a>
Execute the <code>configure</code> script to customize the
installation process for your particular system.  You may use the following
options and arguments, when and if appropriate:
<blockquote>
<dl>
    <dt><code>--with-ulog</code>
    <dd>Use the <code>ulog</code> logging module that was standard prior to LDM
        version 6.12.15. When appropriate, the <code>ulog</code> module writes
        log messages to the <a href="glindex.html#syslog">system logging
        daemon</a>. Because enabling such use was the single greatest impediment
        to correctly using the LDM (and for other reasons), the
        <code>ulog</code> module has been replaced by one that writes directly
        into the LDM log file when appropriate, yet still supports <a
        href="newlog.html">LDM log file rotation</a>.

    <dt><code>--enable-logging=<a href="glindex.html#localn">local<em>n</em>
	</a></code>
    <dd>Configures the <a href="glindex.html#LDM">LDM</a> to use the
	<a href="glindex.html#localn">local<i>n</i></a>
	facility when logging messages to the
	<a href="glindex.html#syslog">system logging daemon</a>.
	If you have a previous 
	<a href="glindex.html#LDM">LDM</a>
	installation, then you should use the same facility.
	The default is <code>local0</code>.
	Note that, by default, log messages will be written directly into the
	LDM log file, when appropriate, unless the previous option is specified.

    <dt><code>--localstatedir=<i>volatile_dir</i></code>
    <dd>Configures the LDM to use <i>volatile_dir</i> (<i>e.g.</i>,
        <code>/var/ldm</code>) as the root directory for
        highly volatile files such as the LDM 
        <a href="glindex.html#product-queue">product-queue</a>,
        <a href="glindex.html#logfile">LDM logfile</a>, and 
        <a href="monitoring.html#metrics">
        LDM metrics</a>
        files.  In general, such files should not be backed-up because of their
        volatility, so having the root-directory for such files reside in a
        disk partition that's not backed-up is a good idea.  Be aware, however,
        that this directory <em>must</em> be on a locally mounted disk because
        the LDM product-queue is memory-mapped, file-locked, and is accessed
        more often than free beer at a frat party.  The default is
        <code>$HOME/var</code>.

        <b>NOTE:</b> This option
        will <em>not</em> work if a pre-6.9 version of the LDM has been
        installed because then this version wouldn't use the product-queue
        that already exists.

    <dt><code>--disable-max-size</code>
    <dd>By default, if the C compiler is <tt><b>c89</b>(1)</tt> or
        <tt><b>c99</b>(1)</tt>, then the <tt><b>configure(1)</b></tt> script
        will attempt to obtain as large a programming environment as possible
        in order to support a <a
        href="glindex.html#product-queue">product-queue</a> that is larger than
        2^31 bytes in size.  This option disables that attempt so that the
        <tt><b>CC</b></tt>, <tt><b>CPPFLAGS</b></tt>, <tt><b>CFLAGS</b></tt>,
        and <tt><b>LDFLAGS</b></tt> variables are used verbatim. 

    <dt><code>--disable-setpgid-exec</code>
    <dd>By default, every process created by a
        <a href="glindex.html#pqact EXEC action">pqact(1) <tt>EXEC</tt> action</a>
        will be made a
        <a href="glindex.html#process group leader">process group leader</a>
        so that it will not receive signals sent to
        the LDM's <a href="glindex.html#process group">process group</a>. This
        is done because the process is likely not prepared to handle such
        signals. Disabling this feature will cause those processes to receive
        those signals.

    <dt><code>--with-noaaport</code>
    <dd>Include support for ingesting data-products from a
        <a href="glindex.html#NOAAPORT">NOAAPORT</a> receiver.
        This option is disabled by default because most sites don't have a
        <a href="glindex.html#NOAAPORT">NOAAPORT</a> receiver.
        <a href="../noaaport/index.html">NOAAPORT ingestion webpages</a>.

    <dt><code>--with-gribinsert</code>
    <dd>Include support for converting GRIB2 messages in a file into LDM
        <a href="glindex.html#data-product">data-product</a>s and inserting
        them into an LDM <a
        href="glindex.html#product-queue">product-queue</a>.  This option is
        disabled by default because most sites don't need this capability.

    <dt><code>CC=<em>path</em></code>
    <dd>Configures the build process to use <i>path</i> as the pathname of the
        C compiler (<i>e.g.</i>, <code>CC=/usr/gnu/bin/gcc</code>).

    <dt><code>CPPFLAGS=</code>...
    <dd>C preprocessor options used by the build process
        (<i>e.g.</i>, <code>CPPFLAGS=-UNDEBUG</code>).

    <dt><code>CFLAGS=</code>...
    <dd>C options used by the build process
        (<i>e.g.</i>, <code>CFLAGS=-g</code>).

    <dt><code>LIBS=</code>...
    <dd>Additional libraries used by the build process
        (<i>e.g.</i>, <code>LIBS="-L/opt/lib -lrpcsoc"</code>).
</dl>
</blockquote>

<p>Use of the above can be necessary due to the vagaries of build environments.
Note that some of the computer
systems can build both a 32-bit and a 64-bit LDM system.  We strongly recommend
that you choose a 64-bit build environment whenever possible so that the <a
href="glindex.html#product-queue">product-queue</a> isn't unnecessarily
restricted to small sizes only. Note that, by default, the
<tt><b>configure</b>(1)</tt> script will attempt to support a large <a
href="glindex.html#product-queue">product-queue</a> if the C compiler is
<tt><b>c89</b>(1)</tt> or <tt><b>c99</b>(1)</tt>).

<p>When executing the <code>configure</code> script, redirect <em>both</em> the
standard output and standard error streams to the file
<code>configure.log</code>.  The relevant command depends on your user-shell.
For example:
<blockquote>
<table align="center" border="2" cellpadding="6" cellspacing="0">
    <tr>
	<th>User Shell</th>
	<th>Example</th>
    </tr>
	<td>Standard UNIX<sup>�</sup> (e.g. <code>sh, ksh, bash</code>)</td>
	<td><code>./configure&nbsp;...&nbsp;>configure.log&nbsp;2>&1</code><br>
	</td>
    </tr>
    <tr>
	<td><code>csh</code>-like (e.g. <code>csh, tcsh</code>)</td>
	<td><code>./configure&nbsp;&nbsp;...&nbsp;>&!&nbsp;configure.log</code><br>
	</td>
    </tr>
</table>
</blockquote>
Where "<code>...</code>" represents installation-specific arguments and should
not be entered literally.

<p>Inspect the file <code>configure.log</code> to verify the configuration
process.  If an error occurred, then the reason for the error can often be
found in the file <code>config.log</code> (note the slightly different
name).<p> <p>If you email the <a href="glindex.html#UPC">UPC</a> because of a
problem with this step, be sure to enclose the files <code>configure.log</code>
and <code>config.log</code>.</p>

<li>
<p>Use a <code>make(1)</code> utility
appropriate for your system to build and install the package,
redirecting <em>both</em> standard output
and standard error to the file <code>install.log</code>.
The relevant command depends on your user shell.  For example:
<blockquote>
<table align="center" border="2" cellpadding="6" cellspacing="0">
    <tr>
	<th>User Shell</th>
	<th>Command</th>
    </tr>
	<td>Standard UNIX<sup>�</sup> (e.g. <code>sh, ksh, bash</code>)</td>
	<td nowrap><code><a href="glindex.html#make">make</a> install
	    &gt;install.log 2>&1</code></td>
    </tr>
    <tr>
	<td><code>csh</code>-like (e.g. <code>csh, tcsh</code>)</td>
	<td nowrap><code><a href="glindex.html#make">make</a> install
	    &gt;&! install.log</code></td>
    </tr>
</table>
</blockquote>

<p>Inspect the file <code>install.log</code> to verify the build and installation
process.  If something went wrong that you think might be fixed by <a
href="#PATH">setting the PATH environment variable</a> or by <a
href="#configure">invoking the <tt>configure</tt> script</a> differently (such
as by using the <code>cc</code> compiler rather than the <code>c89</code>
compiler) then return to the <a href="#clean-up">clean-up step</a> above.

<p>If you email the 
<a href="glindex.html#UPC">UPC</a>
because of a problem with this step, be sure to
enclose the files <code>configure.log</code>, 
<code>config.log</code>, and
<code>install.log</code>.</p>

<li><a name="pqcheck"></a>
<p>(Optional) If you decided that the just-built
<a href="glindex.html#LDM">LDM</a> system should work with the previous
<a href="glindex.html#product-queue">product-queue</a>
from a version 6.1 (or earlier)
<a href="glindex.html#LDM">LDM</a>, then verify that it
does so by executing the command 
<blockquote><pre>
../bin/pqcheck
</blockquote></pre>
If this indicates that the
<a href="glindex.html#product-queue">product-queue</a> is invalid, then
you must either 
reinstall this package -- starting with the
<a href="#clean-up">clean-up step above</a> --
and specify a different programming environment via the
<code>CC</code> environment variable 
(<i>e.g.</i> <code>cc -m32</code> instead of 
<code>cc -m64</code>)
before re-executing the <code>configure</code> script, or
you will have to remove the previous 
<a href="glindex.html#product-queue">product-queue</a> and
create a new, empty one using the programs of this package before starting
the new LDM.

<li>
<p>
The superuser must now execute the command <code>make root-actions</code> to finish
the installation.  For example:
<blockquote><pre>
sudo make root-actions
</blockquote></pre>
or
<blockquote><pre>
su root -c 'make root-actions'
</blockquote></pre>
Note that the last example requires the superuser's password. If you can't execute one of these
commands, then contact your systems administrator to have them perform it.
</p>

<p>Among other things, this step is necessary for the 
<a href="glindex.html#LDM">LDM</a> server to listen on port 388 (which is
a restricted port) 
and for the LDM's <code>hupsyslog(1)</code> utility
to notify the system logging daemon when a new log-file has been
created, if appropriate.

<li>
<p>(Optional) Use the <code>make(1)</code> utility to clean-up after yourself.
<blockquote><pre>
make clean
</blockquote></pre>
</li>

</ol>

<p>Click <a href="what-gets-installed.html">here</a> to see what gets
installed where in a canonical installation process.

<p><a href="../workshop/specifics.html#build">Workshop-specific instructions</a>.



<script src="/js/ldm_add_in.js" type="text/javascript"></script>
</body>
</html><|MERGE_RESOLUTION|>--- conflicted
+++ resolved
@@ -78,16 +78,8 @@
 
 <p>The 
 <a href="glindex.html#LDM">LDM</a> 
-<<<<<<< HEAD
 source-distribution can be obtained
 by clicking on the appropriate link in the 
-=======
-source-distribution can be obtained via the command
-<blockquote><pre>
-wget https://downloads.unidata.ucar.edu/ldm/@VERSION@/@PACKAGE@-@VERSION@.tar.gz
-</pre></blockquote>
-or by clicking on the appropriate link in the 
->>>>>>> 605140be
 <a href="https://downloads.unidata.ucar.edu/ldm/">LDM download page</a>.
 Download the file into the 
 <a href="glindex.html#LDM user">LDM user</a>'s home directory.
