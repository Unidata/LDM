--- conflicted
+++ resolved
@@ -17,6 +17,7 @@
 #include "wordexp.h"
 
 #include <regex.h>
+
 #include <stdbool.h>
 #include <sys/types.h>
 
@@ -39,9 +40,9 @@
  * Adds an EXEC entry and executes the command as a child process.
  *
  * @param[in] words  Command-line words.
- * @retval    0      Success.
- * @return           System error code
- * @see `lcf_freeExec()`
+ * @retval    0      Success. Caller must *not* call `wordfree(wrdexpp)`.
+ * @return           System error code. Caller should call `wordfree(wrdexpp)`
+ *                   when `*wrdexpp` is no longer needed.
  */
 int
 lcf_addExec(wordexp_t *wrdexpp);
@@ -311,21 +312,12 @@
  */
 int
 lcf_addMulticast(
-<<<<<<< HEAD
-        const struct in_addr     mcastIface,
-        const McastInfo* const   mcastInfo,
-        const unsigned short     ttl,
-        const VcEndPoint* const  vcEnd,
-        const CidrAddr* const    fmtpSubnet,
-        const char* const        pqPathname);
-=======
         const struct in_addr             mcastIface,
         SepMcastInfo* const restrict     mcastInfo,
         const unsigned short             ttl,
         const VcEndPoint* const restrict vcEnd,
         const CidrAddr* const restrict   fmtpSubnet,
         const char* const restrict       pqPathname);
->>>>>>> bc972e47
 
 /**
  * Adds a potential downstream LDM-7.
@@ -347,12 +339,12 @@
  */
 int
 lcf_addReceive(
-        const feedtypet                    feedtype,
+        const feedtypet             feedtype,
         const InetSockAddr* const restrict ldmSrvr,
-        const char* const restrict         fmtpIface,
-        const char* restrict               switchId,
-        const char* restrict               portId,
-        const char* const restrict         al2sVlanId);
+        const char* const restrict  fmtpIface,
+        const char* restrict        switchId,
+        const char* restrict        portId,
+        const char* const restrict  al2sVlanId);
 
 #endif
 
