--- conflicted
+++ resolved
@@ -13,15 +13,8 @@
 			  SendProxy.h \
 			  TcpSend.cpp TcpSend.h \
 			  UdpSend.cpp UdpSend.h \
-<<<<<<< HEAD
-			  fmtpSendv3.cpp fmtpSendv3.h
-lib_la_CPPFLAGS		= -I$(srcdir)/.. \
-			  -I$(top_srcdir)/../../../log \
-			  -I$(top_srcdir)/../../..
-=======
 			  fmtpSendv3.cpp fmtpSendv3.h \
 			  Serializer.h
 lib_la_CPPFLAGS		= -I$(srcdir)/.. \
-			  -I/home/steve/Projects/ldm/src/log \
-			  -I/home/steve/Projects/ldm/src
->>>>>>> 4d94130a
+			  -I$(top_srcdir)/../../../log \
+			  -I$(top_srcdir)/../../..