# See file ../COPYRIGHT for copying and redistribution conditions.
#
# Process this file with automake to produce Makefile.in

AWK			= @AWK@
PERL			= @PERL@
LD_GEN			= @LD_GEN@
LDMHOME			= @LDMHOME@
LOGS_DIR		= @LOGS_DIR@
QUEUE_DIR		= @QUEUE_DIR@
ETC_DIR			= $(sysconfdir)
DATA_DIR		= @DATA_DIR@
HOSTNAME		= @HOSTNAME@
NTPDATE			= @NTPDATE@
LOG_FILE		= $(LOGS_DIR)/ldmd.log
METRICS_FILE		= $(LOGS_DIR)/metrics.txt
NETSTAT			= @NETSTAT@
TOP			= @TOP@
bin_PROGRAMS		= regutil
EXTRA_DIST              = \
    checkRegistry \
    installRegistry \
    regpar.tab.in \
    regutil.txt
TAGS_FILES              = \
    *.c ../*.h \
    ../log/*.c ../log/*.h \
    ../protocol/*.c ../protocol/*.h \
    ../protocol2/*.c ../protocol2/*.h \
    ../registry/*.c ../registry/*.h \
    /usr/local/include/CUnit/CUnit.h \
    /usr/local/include/CUnit/Basic.h
AM_CPPFLAGS		= \
    -I$(top_srcdir) \
    -I$(top_srcdir)/registry \
    -I$(top_builddir)/registry \
    -I$(top_srcdir)/log \
    -I$(top_builddir)/protocol -I$(top_srcdir)/protocol \
    -I$(top_builddir)/protocol2 -I$(top_srcdir)/protocol2 \
    -I$(top_builddir)/registry -I$(top_srcdir)/registry \
    -I$(top_srcdir)/mcast_lib/ldm7
regutil_LDADD		= $(top_builddir)/lib/libldm.la $(LD_GEN)

BUILT_SOURCES		= substPaths registry.xml
dist_man1_MANS		= regutil.1
CLEANFILES		= regutil.out regpar.tab substPaths registry.h \
			  registry.xml

# "regpar.tab" fields:
#
# id        Identifier in "regpath{id}" substitution expressions and 
#           suffix of "REG_" C macro names
# path      Pathname of the parameter in the registry
# desc      Description of the parameter
# default   Default value
# perl-id   Identifier of corresponding perl(1) variable in ldmadmin(1)
#           configuration-file, if it exists
<<<<<<< HEAD
regpar.tab:	$(srcdir)/regpar.tab.in
	sed -e 's;@''LDMHOME@;$(LDMHOME);g' \
	    -e 's;@''LOGS_DIR@;$(LOGS_DIR);g' \
	    -e 's;@''QUEUE_DIR@;$(QUEUE_DIR);g' \
	    -e 's;@''DATA_DIR@;$(DATA_DIR);g' \
	    -e 's;@''HOSTNAME@;$(HOSTNAME);g' \
	    -e 's;@''NTPDATE@;$(NTPDATE);g' \
	    -e 's;@''LOG_FILE@;$(LOG_FILE);g' \
	    -e 's;@''METRICS_FILE@;$(METRICS_FILE);g' \
	    -e 's;@''NETSTAT@;$(NETSTAT);g' \
	    -e 's;@''TOP@;$(TOP);g' \
	    -e 's;@''ETC_DIR@;$(ETC_DIR);g' \
	    -e 's;@''LDM_PORT@;$(LDM_PORT);g' \
	    $(srcdir)/regpar.tab.in >$@.tmp
	mv $@.tmp $@
=======
>>>>>>> 979f9196

substPaths:	$(srcdir)/regpar.tab.in
	$(AWK) -F : 'BEGIN {print "sed \\"} \
	    {print "    -e '\''s:regpath{" $$1 "}:" $$2 ":g'\'' \\"} \
	    END {print ""}' $(srcdir)/regpar.tab.in >$@.tmp
	mv $@.tmp $@
	chmod +x $@

registry.h:	registry.hin registry.c $(srcdir)/regpar.tab.in
	$(AWK) '/@PARAMETER_NAME_DEFINITIONS@/{exit}{print}' \
	    $(srcdir)/registry.hin >$@.tmp1
	$(AWK) -F : '{print "#define REG_" $$1 " \"" $$2 "\""}' \
	    <$(srcdir)/regpar.tab.in >>$@.tmp1
	$(AWK) '{if (doPrint)print}/@PARAMETER_NAME_DEFINITIONS@/{doPrint=1}' \
	    $(srcdir)/registry.hin >>$@.tmp1
	$(top_srcdir)/extractDecls $@.tmp1 $(srcdir)/registry.c >$@.tmp2
	mv -f $@.tmp2 $@
	rm -f $@.tmp1 $@.sed

.c.i:
	$(COMPILE) $(lib_la_CPPFLAGS) -E -o $@ $<

# For "make check". Doesn't account for existing, installed registry
registry.xml:	regpar.tab regutil
	$(PERL) $(srcdir)/installRegistry regpar.tab ./regutil \
	    $(DESTDIR)$(sysconfdir)/ldmadmin-pl.conf .

# For "make install". Accounts for existing, installed registry
install-exec-local:	regpar.tab regutil $(DESTDIR)$(sysconfdir)
	$(PERL) $(srcdir)/installRegistry regpar.tab ./regutil \
	    $(DESTDIR)$(sysconfdir)/ldmadmin-pl.conf $(DESTDIR)$(sysconfdir)

$(DESTDIR)$(sysconfdir):
	mkdir -p $@

if HAVE_CUNIT
TESTS			= checkRegistry

debug-regutil:		regutil
	$(TESTS_ENVIRONMENT) $(LIBTOOL) --mode=execute gdb regutil
endif<|MERGE_RESOLUTION|>--- conflicted
+++ resolved
@@ -55,24 +55,6 @@
 # default   Default value
 # perl-id   Identifier of corresponding perl(1) variable in ldmadmin(1)
 #           configuration-file, if it exists
-<<<<<<< HEAD
-regpar.tab:	$(srcdir)/regpar.tab.in
-	sed -e 's;@''LDMHOME@;$(LDMHOME);g' \
-	    -e 's;@''LOGS_DIR@;$(LOGS_DIR);g' \
-	    -e 's;@''QUEUE_DIR@;$(QUEUE_DIR);g' \
-	    -e 's;@''DATA_DIR@;$(DATA_DIR);g' \
-	    -e 's;@''HOSTNAME@;$(HOSTNAME);g' \
-	    -e 's;@''NTPDATE@;$(NTPDATE);g' \
-	    -e 's;@''LOG_FILE@;$(LOG_FILE);g' \
-	    -e 's;@''METRICS_FILE@;$(METRICS_FILE);g' \
-	    -e 's;@''NETSTAT@;$(NETSTAT);g' \
-	    -e 's;@''TOP@;$(TOP);g' \
-	    -e 's;@''ETC_DIR@;$(ETC_DIR);g' \
-	    -e 's;@''LDM_PORT@;$(LDM_PORT);g' \
-	    $(srcdir)/regpar.tab.in >$@.tmp
-	mv $@.tmp $@
-=======
->>>>>>> 979f9196
 
 substPaths:	$(srcdir)/regpar.tab.in
 	$(AWK) -F : 'BEGIN {print "sed \\"} \
